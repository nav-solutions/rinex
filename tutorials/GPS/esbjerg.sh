#!/bin/sh
# Post processing:  
#  +3 week surveying of this lab station
# Compare this to real time (BRDC)

# Comment out one step to remove it from the synthesized report.
# Change the configuration to modify the navigation setup.
DATA_DIR=test_resources

# Example:
#   GPS <28 : any other is dropped
#  L1/L5 PR only: not using L2, not PPP compatible
FILTER="GPS;<G28;C1C,C5Q"
CONF=tutorials/config/survey/cpp_kf.json

<<<<<<< HEAD
# Analysis + ppp solutions (silent)
#  -f: force new synthesis
#  -q: open on last run only
./target/release/rinex-cli \
    -P $FILTER -f -q \
=======
# Analysis + ppp solutions
#   -f: force new report synthesis
#   -q: silent (open on last call)
#   -o: custom name
./target/release/rinex-cli \
    -P $FILTER \
    -f -q -o "GPS-L1L5" \
>>>>>>> 52291cd9
    --fp $DATA_DIR/CRNX/V3/ESBC00DNK_R_20201770000_01D_30S_MO.crx.gz \
    --fp $DATA_DIR/NAV/V3/ESBC00DNK_R_20201770000_01D_MN.rnx.gz \
    --fp $DATA_DIR/SP3/GRG0MGXFIN_20201770000_01D_15M_ORB.SP3.gz \
    --fp $DATA_DIR/CLK/V3/GRG0MGXFIN_20201770000_01D_30S_CLK.CLK.gz \
    ppp -c $CONF

# cggtts solutions (+open).
# Since we're using strict identical options,
# the report is preserved and new solutions are appended.
# The report is automatically opened.
./target/release/rinex-cli \
    -P $FILTER \
    -o "GPS-L1L5" \
    --fp $DATA_DIR/CRNX/V3/ESBC00DNK_R_20201770000_01D_30S_MO.crx.gz \
    --fp $DATA_DIR/NAV/V3/ESBC00DNK_R_20201770000_01D_MN.rnx.gz \
    --fp $DATA_DIR/SP3/GRG0MGXFIN_20201770000_01D_15M_ORB.SP3.gz \
    --fp $DATA_DIR/CLK/V3/GRG0MGXFIN_20201770000_01D_30S_CLK.CLK.gz \
    ppp --cggtts -c $CONF<|MERGE_RESOLUTION|>--- conflicted
+++ resolved
@@ -13,13 +13,6 @@
 FILTER="GPS;<G28;C1C,C5Q"
 CONF=tutorials/config/survey/cpp_kf.json
 
-<<<<<<< HEAD
-# Analysis + ppp solutions (silent)
-#  -f: force new synthesis
-#  -q: open on last run only
-./target/release/rinex-cli \
-    -P $FILTER -f -q \
-=======
 # Analysis + ppp solutions
 #   -f: force new report synthesis
 #   -q: silent (open on last call)
@@ -27,7 +20,6 @@
 ./target/release/rinex-cli \
     -P $FILTER \
     -f -q -o "GPS-L1L5" \
->>>>>>> 52291cd9
     --fp $DATA_DIR/CRNX/V3/ESBC00DNK_R_20201770000_01D_30S_MO.crx.gz \
     --fp $DATA_DIR/NAV/V3/ESBC00DNK_R_20201770000_01D_MN.rnx.gz \
     --fp $DATA_DIR/SP3/GRG0MGXFIN_20201770000_01D_15M_ORB.SP3.gz \
