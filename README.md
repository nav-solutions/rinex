--- conflicted
+++ resolved
@@ -29,7 +29,6 @@
 
 By default all timestamps are in UTC with leap seconds correctly managed.
 
-<<<<<<< HEAD
 :warning: Years encoded on two digits in files generated prior Jan 1 2000,
 get falsely offset to the 21st century. This only applies to OBS(V2)
 and NAV(V2) files generated prior year 2000.
@@ -38,8 +37,6 @@
 
 Refer to the [python package](doc/python.md) to understand how to build the python3 wheel.
 
-=======
->>>>>>> a1bed4c0
 ## Supported `RINEX` types
 
 | Type                       | Parser            | Writer              |  CLI                 | UBX                  |           Notes          |
@@ -107,12 +104,9 @@
 * `--flate2`  
 allow native parsing of .gz compressed RINEX files. Otherwise, user must uncompress manually the `.gz` extension first.
 
-<<<<<<< HEAD
 * `--pyo3` (experimental)
 Add Python bindings via `PyO3`. To build the Python package, you must first install maturin and then build it with the pyo3 feature flag. For example, `maturin build -F pyo3`. Maturin will then build and place the resulting .whl file in `/target/wheels/`, after which you can install the package with `pip install rinex`.
 
-=======
->>>>>>> a1bed4c0
 ## `rinex-cli` benchmark
 
 Light operation: `--sv` enumeration
