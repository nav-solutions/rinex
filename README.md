RINEX 
=====

[![Rust](https://github.com/gwbres/rinex/actions/workflows/rust.yml/badge.svg)](https://github.com/gwbres/rinex/actions/workflows/rust.yml)
[![crates.io](https://docs.rs/rinex/badge.svg)](https://docs.rs/rinex/badge.svg)
[![crates.io](https://img.shields.io/crates/d/rinex.svg)](https://crates.io/crates/rinex)

[![minimum rustc: 1.61](https://img.shields.io/badge/minimum%20rustc-1.61-blue?logo=rust)](https://www.whatrustisit.com)
[![License](https://img.shields.io/badge/license-Apache%202.0-blue?style=flat-square)](https://github.com/gwbres/rinex/blob/main/LICENSE-APACHE)
[![License](https://img.shields.io/badge/license-MIT-blue?style=flat-square)](https://github.com/gwbres/rinex/blob/main/LICENSE-MIT) 

Rust tool suites to parse, analyze and process `RINEX` files

* [`rinex`](rinex/) is the core library 

* [`rinex-cli`](rinex-cli/) is a command line application based on the core library.  
It can be used to process RINEX files or perform operations similar to `teqc`.   
The application is auto-generated for a few architectures, download it from the 
[release portal](https://github.com/gwbres/rinex/releases)

* [`rnx2crx`](rnx2crx/) is a RINEX compression program 
* [`crx2rnx`](crx2rnx/) is a CRINEX decompression program (Compact RINEX to RINEX)
* [`sinex`](sinex/) SNX dedicated core library

* [`ublox-rnx`](ublox-rnx/) is an application that connects to a `Ublox`
receiver and generates RINEX data quickly & easily.   
It is the combination of the [ublox](https://github.com/lkolbly/ublox)
and [rinex](rinex/) crates.

By default, all timestamps are in UTC with leap seconds correctly managed.

:warning: Years encoded on two digits in files generated prior Jan 1 2000,
get falsely offset to the 21st century. This only applies to OBS(V2)
and NAV(V2) files generated prior year 2000.

## `RINEX` in Python

Refer to the [python package](doc/python.md) to understand how to build the python3 wheel.

## Supported `RINEX` types

| Type                       | Parser            | Writer              |  CLI                 | UBX                  |           Notes          |
|----------------------------|-------------------|---------------------|----------------------|-------------------|-------------------------
| Navigation  (NAV)          | :heavy_check_mark:| Ephemeris :construction: V4 :construction: |  :heavy_check_mark: :chart_with_upwards_trend:  | :construction:       | Epoch iteration |
| Observation (OBS)          | :heavy_check_mark:| :heavy_check_mark: | :heavy_check_mark:  :chart_with_upwards_trend: |  :construction:  | Epoch iteration |
|  CRINEX  (Compressed OBS)  | :heavy_check_mark:| RNX2CRX1 :heavy_check_mark: RNX2CRX3 :construction:  | :heavy_check_mark:  :chart_with_upwards_trend:  |  :construction:    | Epoch iteration |
|  Meteorological data (MET) | :heavy_check_mark:| :heavy_check_mark:  | :heavy_check_mark: :chart_with_upwards_trend:  | :construction:  | Epoch iteration |  
|  Clocks (CLK)              | :heavy_check_mark:| :construction:      | :construction:   |:construction: | Epoch iteration |
|  Antenna (ATX)             | :heavy_check_mark:| :construction:      | :construction:   |:construction: | Sorted by `antex::Antenna` |
|  Ionosphere Maps  (IONEX)  | :heavy_check_mark:|  :construction:     | :heavy_check_mark:  :chart_with_upwards_trend: |:construction: | Epoch iteration |
|  SINEX  (SNX)              | :construction:    |  :construction:     | :heavy_minus_sign:   |:construction: | SINEX are special RINEX, they are managed by a dedicated [core library](sinex/)  |
|  Troposphere  (TRO)        | :construction:    |  :construction:     | :question:           |:construction: | Troposphere are one possible SINEX declination |
|  Bias  (BIA)               | :heavy_check_mark: |  :construction:    | :question:           |:construction: | Bias solutions are one possible SINEX declination |

:heavy_check_mark: means all revisions supported   
:construction: under development   
__CLI__ + :chart_with_upwards_trend: means record analysis is supported by the CLI, [README](rinex-cli/README.md)

## File formats

| Format   | File name restrictions  |    Support          |
|----------|-------------------------|---------------------|
| RINEX    | :heavy_minus_sign: | :heavy_check_mark: but refer to first table |
| CRINEX   | :heavy_minus_sign: | :heavy_check_mark:  | 
| RINEX + `gzip`   | Must end with `.gz` | Compile with `--flate2` feature, or uncompress manually first |
| CRINEX + `gzip` | Must end with `.gz` | Compile with `--flate2` feature, or uncompress manually first |
| `.Z` | :heavy_minus_sign:  | :x: |

:heavy_minus_sign: No restrictions: file names do not have to follow naming conventions.  

## Known weaknesses :warning:

- Glonass Time Scale is not known to this day.
We cannot parse and apply system time corrections from other time scales into the glonass time scale.

## Record

High level operations can be performed on RINEX records and
RINEX structure in general.
Refer to the [official Documentation](https://docs.rs/rinex/latest/rinex/struct.Rinex.html).

RINEX Records vary a lot from one revision to another
and from one file type to another.
To learn how to browse the RINEX record you are interested in,
refer to its definition in the official documentation.
For example, here is the 
[Observation Record](https://docs.rs/rinex/latest/rinex/observation/record/type.Record.html)
definition.

## Features

* `--serde` enables main RINEX structures serialization and deserialization 

<img align="right" width="400" src="https://upload.wikimedia.org/wikipedia/commons/4/46/SBAS_Service_Areas.png">

* `--sbas`: SBAS (stationnary augmentation systems related features).    
[selection_helper()](https://docs.rs/rinex/latest/rinex/struct.Rinex.html),
select a SBAS for a given location on Earth.

* `--flate2`  
allow native parsing of .gz compressed RINEX files. Otherwise, user must uncompress manually the `.gz` extension first.

<<<<<<< HEAD
* `--pyo3` (experimental)
Add Python bindings via `PyO3`. To build the Python package, you must first install maturin and then build it with the pyo3 feature flag. For example, `maturin build -F pyo3`. Maturin will then build and place the resulting .whl file in `/target/wheels/`, after which you can install the package with `pip install rinex`.

## `rinex-cli` benchmark

Light operation: `--sv` enumeration

File           |  RINEX 0.6 `debug`  | RINEX 0.7 `debug` | RINEX 0.7 `--release`        |
---------------|---------------------|-------------------|------------------------------|
ESBC00DNK      |  26s                | 14s               | 2s                           |
ESBC00DNK.gz   |  26s                | 14s               | 2s                           |
MOJN00DNK      |  28s                | 13s               | 2s                           |
MOJN00DNK.gz   |  28s                | 13s               | 2s                           |

Heavy computations: observation `--dcb` + `--gf` + record analysis 
=======
## Benchmark
>>>>>>> c11b0f4a

Test           | Results 
---------------|-------------------------|
textdiff/decompression/epoch | 979.55 ns |
textdiff/decompression/flag  | 147.16 ns | 
numdiff/decompression/small  | 191.86 ns |
numdiff/decompression/big    | 1.0973 µs |
parsing/OBSv2/zegv0010.21o   | 951.40 µs |
parsing/OBSv3/ACOR00ESP      | 4.1139 ms |
processing/esbc00dnkr2021/mask:gnss | 352.81 ms |
processing/esbc00dnkr2021/mask:obs |  438.73 ms |
processing/esbc00dnkr2021/mask:sv | 341.42 ms | 
processing/esbc00dnkr2021/smooth:hatch:l1c,l2c | 502.90 ms | 

## Contributions

Contributions are welcomed, do not hesitate to open new issues
and submit Pull Requests.

If you want to take part in active developments, checkout our [TODO list](TODO.md)<|MERGE_RESOLUTION|>--- conflicted
+++ resolved
@@ -100,25 +100,10 @@
 * `--flate2`  
 allow native parsing of .gz compressed RINEX files. Otherwise, user must uncompress manually the `.gz` extension first.
 
-<<<<<<< HEAD
 * `--pyo3` (experimental)
 Add Python bindings via `PyO3`. To build the Python package, you must first install maturin and then build it with the pyo3 feature flag. For example, `maturin build -F pyo3`. Maturin will then build and place the resulting .whl file in `/target/wheels/`, after which you can install the package with `pip install rinex`.
 
-## `rinex-cli` benchmark
-
-Light operation: `--sv` enumeration
-
-File           |  RINEX 0.6 `debug`  | RINEX 0.7 `debug` | RINEX 0.7 `--release`        |
----------------|---------------------|-------------------|------------------------------|
-ESBC00DNK      |  26s                | 14s               | 2s                           |
-ESBC00DNK.gz   |  26s                | 14s               | 2s                           |
-MOJN00DNK      |  28s                | 13s               | 2s                           |
-MOJN00DNK.gz   |  28s                | 13s               | 2s                           |
-
-Heavy computations: observation `--dcb` + `--gf` + record analysis 
-=======
 ## Benchmark
->>>>>>> c11b0f4a
 
 Test           | Results 
 ---------------|-------------------------|
