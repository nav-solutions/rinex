[package]
name = "rinex-cli"
version = "0.11.1"
license = "MIT OR Apache-2.0"
authors = ["Guillaume W. Bres <guillaume.bressaix@gmail.com>"]
description = "Command line tool parse and analyze RINEX data"
homepage = "https://github.com/georust/rinex"
repository = "https://github.com/georust/rinex"
keywords = ["rinex", "gps", "glonass", "galileo", "timing"]
categories = [
    "science",
    "science::geo",
    "command-line-interface",
    "command-line-utilities",
]
edition = "2021"
readme = "README.md"
rust-version = "1.64"

[dependencies]
log = "0.4"
gpx = "0.10"
kml = "0.8"
tl = "0.7"
walkdir = "2.4.0"
geo-types = "0.7.11"
env_logger = "0.11"
serde_json = "1"
lazy_static = "1.4"
thiserror = "1"
itertools = "0.13"
map_3d = "0.1.5"
colorous = "1.0"
maud = "0.26"

clap = { version = "4.4.13", features = ["derive", "color"] }
serde = { version = "1.0", default-features = false, features = ["derive"] }

# plotly = "0.9"
# plotly = { path = "../../plotly-rs/plotly" }
plotly = { git = "https://github.com/gwbres/plotly", branch = "scattergeo" }

<<<<<<< HEAD
anise = "0.4.1"
=======
anise = { version = "0.4.2", features = ["embed_ephem"] }
gnss-rs = { version = "2.2.0", features = ["serde"] }
>>>>>>> ad2f9dff
hifitime = { version = "4.0.0-alpha", features = ["serde", "std"] }

gnss-rs = { version = "2.2.0", features = ["serde"] }

# gnss-rtk = { version = "0.4.5", features = ["serde"] }
# gnss-rtk = { path = "../../gnss-rtk", features = ["serde"] }
gnss-rtk = { git = "https://github.com/rtk-rs/gnss-rtk", branch = "main", features = ["serde"] }

# cggtts = { version = "4.1.4", features = ["serde", "scheduler"] }
# cggtts = { path = "../../cggtts/cggtts", features = ["serde", "scheduler"] }
<<<<<<< HEAD
cggtts = { git = "https://github.com/gwbres/cggtts", branch = "main", features = ["serde", "scheduler"] }

rinex = { path = "../rinex", version = "=0.16.1", features = ["full"] }
sp3 = { path = "../sp3", version = "=1.0.8", features = ["serde", "flate2"] }
rinex-qc = { path = "../rinex-qc", version = "=0.1.14", features = ["serde", "sp3"] } 
=======
cggtts = { git = "https://github.com/gwbres/cggtts", branch = "main", features = [
    "serde",
    "scheduler",
] }
>>>>>>> ad2f9dff
<|MERGE_RESOLUTION|>--- conflicted
+++ resolved
@@ -40,12 +40,7 @@
 # plotly = { path = "../../plotly-rs/plotly" }
 plotly = { git = "https://github.com/gwbres/plotly", branch = "scattergeo" }
 
-<<<<<<< HEAD
-anise = "0.4.1"
-=======
 anise = { version = "0.4.2", features = ["embed_ephem"] }
-gnss-rs = { version = "2.2.0", features = ["serde"] }
->>>>>>> ad2f9dff
 hifitime = { version = "4.0.0-alpha", features = ["serde", "std"] }
 
 gnss-rs = { version = "2.2.0", features = ["serde"] }
@@ -56,15 +51,8 @@
 
 # cggtts = { version = "4.1.4", features = ["serde", "scheduler"] }
 # cggtts = { path = "../../cggtts/cggtts", features = ["serde", "scheduler"] }
-<<<<<<< HEAD
 cggtts = { git = "https://github.com/gwbres/cggtts", branch = "main", features = ["serde", "scheduler"] }
 
 rinex = { path = "../rinex", version = "=0.16.1", features = ["full"] }
 sp3 = { path = "../sp3", version = "=1.0.8", features = ["serde", "flate2"] }
-rinex-qc = { path = "../rinex-qc", version = "=0.1.14", features = ["serde", "sp3"] } 
-=======
-cggtts = { git = "https://github.com/gwbres/cggtts", branch = "main", features = [
-    "serde",
-    "scheduler",
-] }
->>>>>>> ad2f9dff
+rinex-qc = { path = "../rinex-qc", version = "=0.1.14", features = ["serde", "sp3"] } 