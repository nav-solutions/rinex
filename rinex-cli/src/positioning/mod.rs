--- conflicted
+++ resolved
@@ -304,20 +304,11 @@
         }
     }
 
-<<<<<<< HEAD
     let iter = RefCell::new(Iter::from_ctx(ctx, cfg.interp_order));
     debug!("Data source created");
 
-=======
->>>>>>> 52291cd9
     // print config to be used
     info!("Using {:?} method", cfg.method);
-
-    let almanac =
-        Almanac::until_2035().unwrap_or_else(|e| panic!("failed to build Almanac: {}", e));
-
-    let orbits = Orbit::from_ctx(ctx, cfg.interp_order, almanac);
-    debug!("Orbits created");
 
     // The CGGTTS opmode (TimeOnly) is not designed
     // to support lack of apriori knowledge
@@ -340,9 +331,6 @@
     #[cfg(not(feature = "cggtts"))]
     let apriori = None;
 
-    //let almanac = Almanac::until_2035()
-    //    .unwrap_or_else(|e| panic!("failed to retrieve latest Almanac: {}", e));
-
     let solver = if is_rtk {
         let base_station = BaseStation::from_ctx(ctx);
         Solver::rtk(&cfg, apriori, orbits, base_station)
