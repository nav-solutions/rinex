//! Command line tool to parse and analyze `RINEX` files.    
//! Refer to README for command line arguments.    
//! Homepage: <https://github.com/georust/rinex-cli>

mod analysis; // basic analysis
mod cli; // command line interface
pub mod fops; // file operation helpers
mod identification; // high level identification/macros
mod plot; // plotting operations

mod preprocessing;
use preprocessing::preprocess;

//use horrorshow::Template;
use rinex::{
    merge::Merge,
    observation::{Combine, Dcb, IonoDelay, Mp},
    prelude::RinexType,
    prelude::*,
    split::Split,
};

use rinex_qc::*;

use cli::Cli;
use identification::rinex_identification;
use plot::PlotContext;

extern crate pretty_env_logger;
use pretty_env_logger::env_logger::Builder;

#[macro_use]
extern crate log;

use clap::parser::ValuesRef;
use fops::open_with_web_browser;
use sp3::{prelude::SP3, Merge as SP3Merge};
use std::io::Write;
use std::path::{Path, PathBuf};

/*
 * Workspace location is fixed to rinex-cli/product/$primary
 * at the moment
 */
fn workspace_path(ctx: &QcContext) -> PathBuf {
    let primary_stem: &str = ctx
        .primary_path()
        .file_stem()
        .expect("failed to determine Workspace")
        .to_str()
        .expect("failed to determine Workspace");
    /*
     * In case $FILENAME.RNX.gz gz compressed, we extract "$FILENAME".
     * Can use .file_name() once https://github.com/rust-lang/rust/issues/86319  is stabilized
     */
    let primary_stem: Vec<&str> = primary_stem.split(".").collect();

    Path::new(env!("CARGO_MANIFEST_DIR"))
        .join("workspace")
        .join(primary_stem[0])
}

/*
 * Helper to create the workspace, ie.: where all reports
 * get generated and saved.
 */
pub fn create_workspace(path: PathBuf) {
    std::fs::create_dir_all(&path).expect(&format!(
        "failed to create Workspace \"{}\": permission denied!",
        path.to_string_lossy()
    ));
}

/*
 * Macro to build QcExtraData of a specific RINEX Type
 */
fn build_extra_rinex_data(
    paths: Option<ValuesRef<'_, String>>,
    rtype: RinexType,
) -> Option<QcExtraData<Rinex>> {
    if let Some(paths) = paths {
        let mut ctx = QcExtraData::<Rinex>::default();
        for path in paths {
            if let Ok(new) = Rinex::from_file(path) {
                if new.header.rinex_type != rtype {
                    let stem = Path::new(path).file_stem().unwrap();
                    error!("\"{}\" : invalid {} RINEX", stem.to_string_lossy(), rtype);
                    continue;
                }
                if ctx.paths().is_empty() {
                    // first file passed by user
                    ctx = QcExtraData {
                        paths: vec![Path::new(path).to_path_buf()],
                        data: new.clone(),
                    };
                    trace!("{} file \"{}\"", rtype, path);
                } else {
                    match ctx.data_mut().merge_mut(&new) {
                        Ok(_) => {
                            trace!("{} file \"{}\"", rtype, path);
                            ctx.paths.push(Path::new(path).to_path_buf());
                        },
                        Err(e) => error!("failed to parse nav file \"{}\" : {:?}", path, e),
                    }
                }
            } else {
                let stem = Path::new(path).file_stem().unwrap();
                error!("\"{}\" : invalid {} RINEX", stem.to_string_lossy(), rtype);
            }
        }
        Some(ctx)
    } else {
        None // no files provided by user
    }
}
/*
 * Macro to build QcExtraInput of type SP3 specifically
 */
fn build_extra_sp3_data(paths: Option<ValuesRef<'_, String>>) -> Option<QcExtraData<SP3>> {
    if let Some(paths) = paths {
        let mut ctx = QcExtraData::<SP3>::default();
        for path in paths {
            if let Ok(new) = SP3::from_file(path) {
                if ctx.paths().is_empty() {
                    // first file passed by user
                    ctx = QcExtraData {
                        paths: vec![Path::new(path).to_path_buf()],
                        data: new.clone(),
                    };
                    trace!("SP3 file \"{}\"", path);
                } else {
                    match ctx.data_mut().merge_mut(&new) {
                        Ok(_) => {
                            trace!("SP3 file \"{}\"", path);
                            ctx.paths.push(Path::new(path).to_path_buf());
                        },
                        Err(e) => error!("failed to parse sp3 file \"{}\" : {:?}", path, e),
                    }
                }
            } else {
                let stem = Path::new(path).file_stem().unwrap();
                error!("\"{}\" : invalid SP3", stem.to_string_lossy());
            }
        }
        Some(ctx)
    } else {
        None // no files provided by user
    }
}
/*
 * Creates File/Data context defined by user.
 * Regroups all provided files/folders,
 */
fn create_context(cli: &Cli) -> QcContext {
    QcContext {
        primary: {
            let path = cli.input_path();
            QcPrimaryData {
                path: Path::new(path).to_path_buf(),
                data: Rinex::from_file(path).expect("failed to parse primary RINEX file"),
            }
        },
        nav: build_extra_rinex_data(cli.nav_paths(), RinexType::NavigationData),
        atx: build_extra_rinex_data(cli.atx_paths(), RinexType::AntennaData),
        sp3: build_extra_sp3_data(cli.sp3_paths()),
    }
}

/*
 * Returns true if Skyplot view if feasible
 */
fn skyplot_allowed(ctx: &QcContext, cli: &Cli) -> bool {
    if cli.quality_check_only() {
        /*
         * Special mode: no plots allowed
         */
        return false;
    }

    let has_nav = ctx.has_navigation_data();
    let has_ref_position = ctx.ground_position().is_some() || cli.manual_position().is_some();
    if has_nav && !has_ref_position {
        info!("missing a reference position for the skyplot view.");
        info!("see rinex-cli -h : antenna positions.");
    }
    has_nav && has_ref_position
}

pub fn main() -> Result<(), rinex::Error> {
    let mut builder = Builder::from_default_env();
    builder
        .format_timestamp_secs()
        .format_module_path(false)
        .init();

    // Cli
    let cli = Cli::new();
    let quiet = cli.quiet();
    let qc_only = cli.quality_check_only();
    let qc = cli.quality_check() || qc_only;
    let positioning = cli.positioning();

    // Initiate plot context
    let mut plot_ctx = PlotContext::new();

    // Initiate QC parameters
    let mut qc_opts = cli.qc_config();

    // Build file context
    let mut ctx = create_context(&cli);

    // Workspace
    let workspace = workspace_path(&ctx);
    info!("workspace is \"{}\"", workspace.to_string_lossy());
    create_workspace(workspace.clone());

    /*
     * Emphasize which reference position is to be used.
     * This will help user make sure everything is correct.
     * [+] Cli: always superceeds
     * [+] then QC config file is prefered (advanced usage)
     * [+] eventually we rely on the context pool.
     * Missing ref. position may restrict possible operations.
     */
    if let Some(pos) = cli.manual_position() {
        info!("using manually defined reference position {}", pos);
    } else if let Some(pos) = ctx.ground_position() {
        info!("using reference position {}", pos);
    } else {
        info!("no reference position given or identified");
    }
<<<<<<< HEAD
    /*
     * print more info on possible solver to deploy
     */
    if let Ok(ref solver) = solver {
        info!(
            "provided context is compatible with {} position solver",
            solver.solver
        );
        if !positioning {
            warn!("position solver currently turned off");
        }
    } else {
        info!("context is not sufficient for any position solving method");
    }
=======
>>>>>>> 6b48e190

    /*
     * Preprocessing
     */
    preprocess(&mut ctx, &cli);

    /*
     * Basic file identification
     */
    if cli.identification() {
        rinex_identification(&ctx, &cli);
        return Ok(()); // not proceeding further, in this mode
    }

    /*
     * SV per Epoch analysis requested
     */
    if cli.sv_epoch() {
        info!("sv/epoch analysis");
        analysis::sv_epoch(&ctx, &mut plot_ctx);
    }
    /*
     * Epoch histogram analysis
     */
    if cli.sampling_histogram() {
        info!("sample rate histogram analysis");
        analysis::sampling::histogram(&ctx, &mut plot_ctx);
    }
    /*
     * DCB analysis requested
     */
    if cli.dcb() {
        let data = ctx
            .primary_data()
            .observation_phase_align_origin()
            .observation_phase_carrier_cycles()
            .dcb();
        plot::plot_gnss_dcb(
            &mut plot_ctx,
            "Differential Code Biases",
            "DBCs [n.a]",
            &data,
        );
        info!("--dcb analysis");
    }
    /*
     * Code Multipath analysis
     */
    if cli.multipath() {
        //let data = ctx
        //    .primary_data()
        //    .observation_phase_align_origin()
        //    .observation_phase_carrier_cycles()
        //    .mp();
        //plot::plot_gnss_dcb(
        //    &mut plot_ctx,
        //    "Code Multipath Biases",
        //    "Meters of delay",
        //    &data,
        //);
        warn!("--mp analysis not available yet");
    }
    /*
     * [GF] recombination visualization requested
     */
    if cli.gf_recombination() {
        let data = ctx
            .primary_data()
            .observation_phase_align_origin()
            .geo_free();
        plot::plot_gnss_recombination(
            &mut plot_ctx,
            "Geometry Free signal combination",
            "Meters of Li-Lj delay",
            &data,
        );
        info!("--gf recombination");
    }
    /*
     * Ionospheric Delay Detector (graph)
     */
    if cli.iono_detector() {
        let data = ctx.primary_data().iono_delay(Duration::from_seconds(360.0));

        plot::plot_iono_detector(&mut plot_ctx, &data);
        info!("--iono detector");
    }
    /*
     * [WL] recombination
     */
    if cli.wl_recombination() {
        let data = ctx.primary_data().wide_lane();
        plot::plot_gnss_recombination(
            &mut plot_ctx,
            "Wide Lane signal combination",
            "Meters of Li-Lj delay",
            &data,
        );
        info!("--wl recombination");
    }
    /*
     * [NL] recombination
     */
    if cli.nl_recombination() {
        let data = ctx.primary_data().narrow_lane();
        plot::plot_gnss_recombination(
            &mut plot_ctx,
            "Narrow Lane signal combination",
            "Meters of Li-Lj delay",
            &data,
        );
        info!("--nl recombination");
    }
    /*
     * [MW] recombination
     */
    if cli.mw_recombination() {
        let data = ctx.primary_data().melbourne_wubbena();
        plot::plot_gnss_recombination(
            &mut plot_ctx,
            "Melbourne-Wübbena signal combination",
            "Meters of Li-Lj delay",
            &data,
        );
        info!("--mw recombination");
    }
    /*
     * MERGE
     */
    if let Some(rinex_b) = cli.to_merge() {
        info!("merging files..");

        // [1] proceed to merge
        let new_rinex = ctx
            .primary_data()
            .merge(&rinex_b)
            .expect("merging operation failed");

        //TODO: make this path programmable
        let path = workspace.clone().join("merged.rnx");

        let path = path
            .as_path()
            .to_str()
            .expect("failed to generate merged file");

        // [2] generate new file
        new_rinex
            .to_file(path)
            .expect("failed to generate merged file");

        info!("\"{}\" has been generated", &path);
        return Ok(());
    }
    /*
     * SPLIT
     */
    if let Some(epoch) = cli.split() {
        let (rnx_a, rnx_b) = ctx
            .primary_data()
            .split(epoch)
            .expect("failed to split primary rinex file");

        let file_stem = ctx
            .primary_path()
            .file_stem()
            .expect("failed to determine file prefix")
            .to_str()
            .expect("failed to determine file prefix");

        let file_suffix = rnx_a
            .first_epoch()
            .expect("failed to determine file suffix")
            .to_string();

        let path = format!(
            "{}/{}-{}.txt",
            workspace.to_string_lossy(),
            file_stem,
            file_suffix
        );

        rnx_a
            .to_file(&path)
            .expect(&format!("failed to generate splitted file \"{}\"", path));

        let file_suffix = rnx_b
            .first_epoch()
            .expect("failed to determine file suffix")
            .to_string();

        let path = format!(
            "{}/{}-{}.txt",
            workspace.to_string_lossy(),
            file_stem,
            file_suffix
        );

        rnx_b
            .to_file(&path)
            .expect(&format!("failed to generate splitted file \"{}\"", path));

        // [*] stop here, special mode: no further analysis allowed
        return Ok(());
    }
    /*
     * skyplot
     */
    if skyplot_allowed(&ctx, &cli) {
        plot::skyplot(&ctx, &mut plot_ctx);
        info!("skyplot view generated");
    }
    /*
     * CS Detector
     */
    if cli.cs_graph() {
        info!("cs detector");
        //let mut detector = CsDetector::default();
        //let cs = detector.cs_detection(&ctx.primary_rinex);
    }
    /*
     * Record analysis / visualization
     * analysis depends on the provided record type
     */
    if !qc_only {
        info!("entering record analysis");
        plot::plot_record(&ctx, &mut plot_ctx);
    }
    /*
     * Render Graphs (HTML)
     */
    if !qc_only {
        let html_path = workspace_path(&ctx).join("graphs.html");
        let html_path = html_path.to_str().unwrap();

        let mut html_fd = std::fs::File::create(html_path)
            .expect(&format!("failed to create \"{}\"", &html_path));
        write!(html_fd, "{}", plot_ctx.to_html()).expect("failed to render graphs");

        info!("graphs rendered in $WORKSPACE/graphs.html");
        if !quiet {
            open_with_web_browser(&html_path);
        }
    }

    /*
     * QC Mode
     */
    if qc {
        info!("entering qc mode");
        /*
         * QC Config / versus command line
         * let the possibility to define some parameters
         * from the command line, instead of the config file.
         */
        if qc_opts.ground_position.is_none() {
            // config did not specify it
            if let Some(pos) = cli.manual_position() {
                // manually passed
                qc_opts = qc_opts.with_ground_position_ecef(pos.to_ecef_wgs84());
            }
        }

        /*
         * Print some info about current setup & parameters, prior analysis.
         */
        info!("Classification method : {:?}", qc_opts.classification);
        info!("Reference position    : {:?}", qc_opts.ground_position);
        info!("Minimal SNR           : {:?}", qc_opts.min_snr_db);
        info!("Elevation mask        : {:?}", qc_opts.elev_mask);
        info!("Sampling gap tolerance: {:?}", qc_opts.gap_tolerance);

        let html_report = QcReport::html(&ctx, qc_opts);

        let report_path = workspace.join("report.html");
        let mut report_fd = std::fs::File::create(&report_path).expect(&format!(
            "failed to create report \"{}\" : permission denied",
            report_path.to_string_lossy()
        ));

        write!(report_fd, "{}", html_report).expect("failed to generate QC summary report");

        info!("qc report $WORSPACE/report.html has been generated");
        if !quiet {
            open_with_web_browser(&report_path.to_string_lossy());
        }
    }
    if let Ok(ref mut solver) = solver {
        // position solver is feasible, with provided context
        if positioning {
            info!("%%%%%%%%% {} Position Solver %%%%%%%%%", solver.solver);
            let (position, time) = solver.run(&mut ctx);
            // info!("%%%%%%%%% Iteration : {} %%%%%%%%%%%", iteration +1);
            info!("%%%%%%%%% Position : {:?}, Time: {:?}", position, time);
            // iteration += 1;
        }
    }
    Ok(())
} // main<|MERGE_RESOLUTION|>--- conflicted
+++ resolved
@@ -229,7 +229,6 @@
     } else {
         info!("no reference position given or identified");
     }
-<<<<<<< HEAD
     /*
      * print more info on possible solver to deploy
      */
@@ -244,9 +243,6 @@
     } else {
         info!("context is not sufficient for any position solving method");
     }
-=======
->>>>>>> 6b48e190
-
     /*
      * Preprocessing
      */
