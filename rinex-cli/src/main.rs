--- conflicted
+++ resolved
@@ -133,12 +133,7 @@
     /*
      * Preprocess whole context
      */
-<<<<<<< HEAD
     preprocess(&mut ctx, cli);
-=======
-    preprocess(&mut ctx, &cli);
->>>>>>> e9f98381
-
     debug!("{:?}", ctx);
     ctx
 }
