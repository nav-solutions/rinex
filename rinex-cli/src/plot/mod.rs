use plotly::{
    common::{
        AxisSide,
        //DashType,
        Font,
        HoverInfo,
        Marker,
        MarkerSymbol,
        Mode,
        Side,
        Title,
    },
    layout::{Axis, Center, DragMode, Mapbox, MapboxStyle, Margin},
    Layout, Plot, Scatter,
};

mod record;
use rand::Rng;
use rinex::prelude::*;
use rinex_qc::QcContext;

mod context;
pub use context::PlotContext;

mod skyplot;
pub use skyplot::skyplot;

mod combination;
pub use combination::{plot_gnss_dcb, plot_gnss_recombination, plot_iono_detector};

/*
 * Generates N marker symbols to be used
 * to differentiate data
 */
pub fn generate_markers(n: usize) -> Vec<MarkerSymbol> {
    //TODO lazy static
    let pool = vec![
        "Circle",
        "CircleOpen",
        "CircleDot",
        "CircleOpenDot",
        "Square",
        "SquareOpen",
        "SquareDot",
        "SquareOpenDot",
        "Diamond",
        "DiamondOpen",
        "DiamondDot",
        "DiamondOpenDot",
        "Cross",
        "CrossOpen",
        "CrossDot",
        "CrossOpenDot",
        "X",
        "XOpen",
        "XDot",
        "XOpenDot",
        "TriangleUp",
        "TriangleUpOpen",
        "TriangleUpDot",
        "TriangleUpOpenDot",
        "TriangleDown",
        "TriangleDownOpen",
        "TriangleDownDot",
        "TriangleDownOpenDot",
        "TriangleLeft",
        "TriangleLeftOpen",
        "TriangleLeftDot",
        "TriangleLeftOpenDot",
        "TriangleRight",
        "TriangleRightOpen",
        "TriangleRightDot",
        "TriangleRightOpenDot",
        "TriangleNE",
        "TriangleNEOpen",
        "TriangleNEDot",
        "TriangleNEOpenDot",
        "TriangleSE",
        "TriangleSEOpen",
        "TriangleSEDot",
        "TriangleSEOpenDot",
        "TriangleSW",
        "TriangleSWOpen",
        "TriangleSWDot",
        "TriangleSWOpenDot",
        "TriangleNW",
        "TriangleNWOpen",
        "TriangleNWDot",
        "TriangleNWOpenDot",
        "Pentagon",
        "PentagonOpen",
        "PentagonDot",
        "PentagonOpenDot",
        "Hexagon",
        "HexagonOpen",
        "HexagonDot",
        "HexagonOpenDot",
        "Hexagon2",
        "Hexagon2Open",
        "Hexagon2Dot",
        "Hexagon2OpenDot",
        "Octagon",
        "OctagonOpen",
        "OctagonDot",
        "OctagonOpenDot",
        "Star",
        "StarOpen",
        "StarDot",
        "StarOpenDot",
        "Hexagram",
        "HexagramOpen",
        "HexagramDot",
        "HexagramOpenDot",
        "StarTriangleUp",
        "StarTriangleUpOpen",
        "StarTriangleUpDot",
        "StarTriangleUpOpenDot",
        "StarTriangleDown",
        "StarTriangleDownOpen",
        "StarTriangleDownDot",
        "StarTriangleDownOpenDot",
        "StarSquare",
        "StarSquareOpen",
        "StarSquareDot",
        "StarSquareOpenDot",
        "StarDiamond",
        "StarDiamondOpen",
        "StarDiamondDot",
        "StarDiamondOpenDot",
        "DiamondTall",
        "DiamondTallOpen",
        "DiamondTallDot",
        "DiamondTallOpenDot",
        "DiamondWide",
        "DiamondWideOpen",
        "DiamondWideDot",
        "DiamondWideOpenDot",
        "Hourglass",
        "HourglassOpen",
        "BowTie",
        "BowTieOpen",
        "CircleCross",
        "CircleCrossOpen",
        "CircleX",
        "CircleXOpen",
        "SquareCross",
        "SquareCrossOpen",
        "SquareX",
        "SquareXOpen",
        "DiamondCross",
        "DiamondCrossOpen",
        "DiamondX",
        "DiamondXOpen",
        "CrossThin",
        "CrossThinOpen",
        "XThin",
        "XThinOpen",
        "Asterisk",
        "AsteriskOpen",
        "Hash",
        "HashOpen",
        "HashDot",
        "HashOpenDot",
        "YUp",
        "YUpOpen",
        "YDown",
        "YDownOpen",
        "YLeft",
        "YLeftOpen",
        "YRight",
        "YRightOpen",
        "LineEW",
        "LineEWOpen",
        "LineNS",
        "LineNSOpen",
        "LineNE",
        "LineNEOpen",
        "LineNW",
        "LineNWOpen",
    ];
    let mut rng = rand::thread_rng();
    let mut ret: Vec<MarkerSymbol> = Vec::with_capacity(n);
    for _ in 0..n {
        let symbol = pool[rng.gen_range(0..25)];
        let marker = match symbol {
            "Circle" => MarkerSymbol::Circle,
            "CircleOpen" => MarkerSymbol::CircleOpen,
            "CircleDot" => MarkerSymbol::CircleDot,
            "CircleOpenDot" => MarkerSymbol::CircleOpenDot,
            "Square" => MarkerSymbol::Square,
            "SquareDot" => MarkerSymbol::SquareDot,
            "SquareOpen" => MarkerSymbol::SquareOpen,
            "SquareOpenDot" => MarkerSymbol::SquareOpenDot,
            "Diamond" => MarkerSymbol::Diamond,
            "DiamondOpen" => MarkerSymbol::DiamondOpen,
            "DiamondDot" => MarkerSymbol::DiamondDot,
            "DiamondOpenDot" => MarkerSymbol::DiamondOpenDot,
            "Hash" => MarkerSymbol::Hash,
            "HashDot" => MarkerSymbol::HashDot,
            "HashOpen" => MarkerSymbol::HashOpen,
            "HashOpenDot" => MarkerSymbol::HashOpenDot,
            "Cross" => MarkerSymbol::Cross,
            "CrossDot" => MarkerSymbol::CrossDot,
            "CrossOpen" => MarkerSymbol::CrossOpen,
            "CrossOpenDot" => MarkerSymbol::CrossOpenDot,
            "TriangleUp" => MarkerSymbol::TriangleUp,
            "TriangleUpDot" => MarkerSymbol::TriangleUpDot,
            "TriangleUpOpen" => MarkerSymbol::TriangleUpOpen,
            "TriangleUpOpenDot" => MarkerSymbol::TriangleUpOpenDot,
            "TriangleDown" => MarkerSymbol::TriangleDown,
            "X" => MarkerSymbol::X,
            "XOpen" => MarkerSymbol::XOpen,
            "XDot" => MarkerSymbol::XDot,
            "XOpenDot" => MarkerSymbol::XOpenDot,
            "YUp" => MarkerSymbol::YUp,
            "YUpOpen" => MarkerSymbol::YUpOpen,
            "YDown" => MarkerSymbol::YDown,
            "YDownOpen" => MarkerSymbol::YDownOpen,
            _ => MarkerSymbol::Cross,
        };
        ret.push(marker);
    }
    ret
}

/*
 * builds a standard 2D plot single Y scale,
 * ready to plot data against time (`Epoch`)
 */
pub fn build_default_plot(title: &str, y_title: &str) -> Plot {
    build_plot(
        title,
        Side::Top,
        Font::default(),
        "Epoch (UTC)",
        y_title,
        (false, false), // y=0 lines
        true,           // show legend
        true,           // autosize
    )
}

/*
 * build a standard 2D plot dual Y axes,
 * to plot against `Epochs`
 */
pub fn build_default_2y_plot(title: &str, y1_title: &str, y2_title: &str) -> Plot {
    build_plot_2y(
        title,
        Side::Top,
        Font::default(),
        "Epoch (UTC)",
        y1_title,
        y2_title,
        (false, false), // y=0 lines
        true,           // show legend
        true,           // autosize
    )
}

/*
 * Builds a default Polar2D plot
 */
pub fn build_default_polar_plot(title: &str) -> Plot {
    build_plot(
        title,
        Side::Top,
        Font::default(),
        "Latitude [°]",
        "Longitude [°]",
        (true, true),
        true,
        true,
    )
}

/*
 * Builds a world map,
 * centered on given locations, in decimal degrees,
 * zoom factor
 */
pub fn build_world_map(style: MapboxStyle, center: (f64, f64), zoom: u8) -> Plot {
    let mut p = Plot::new();
    let layout = Layout::new()
        .drag_mode(DragMode::Zoom)
        .margin(Margin::new().top(0).left(0).bottom(0).right(0))
        .mapbox(
            Mapbox::new()
                .style(style)
                .center(Center::new(center.0, center.1))
                .zoom(zoom),
        );
    p.set_layout(layout);
    p
}

/*
 * Builds a Plot
 */
fn build_plot(
    title: &str,
    title_side: Side,
    title_font: Font,
    x_axis_title: &str,
    y_axis_title: &str,
    zero_line: (bool, bool), // plots a bold line @ (x=0,y=0)
    show_legend: bool,
    auto_size: bool,
) -> Plot {
    let layout = Layout::new()
        .title(Title::new(title).font(title_font))
        .x_axis(
            Axis::new()
                .title(Title::new(x_axis_title).side(title_side))
                .zero_line(zero_line.0)
                .show_tick_labels(false),
        )
        .y_axis(
            Axis::new()
                .title(Title::new(y_axis_title))
                .zero_line(zero_line.0),
        )
        .show_legend(show_legend)
        .auto_size(auto_size);
    let mut p = Plot::new();
    p.set_layout(layout);
    p
}

fn build_plot_2y(
    title: &str,
    title_side: Side,
    title_font: Font,
    x_axis_title: &str,
    y1_axis_title: &str,
    y2_axis_title: &str,
    zero_line: (bool, bool), // plots a bold line @ (x=0,y=0)
    show_legend: bool,
    auto_size: bool,
) -> Plot {
    let layout = Layout::new()
        .title(Title::new(title).font(title_font))
        .x_axis(
            Axis::new()
                .title(Title::new(x_axis_title).side(title_side))
                .zero_line(zero_line.0)
                .show_tick_labels(false),
        )
        .y_axis(
            Axis::new()
                .title(Title::new(y1_axis_title))
                .zero_line(zero_line.0),
        )
        .y_axis2(
            Axis::new()
                .title(Title::new(y2_axis_title))
                .zero_line(zero_line.0)
                .overlaying("y")
                .side(AxisSide::Right),
        )
        .show_legend(show_legend)
        .auto_size(auto_size);
    let mut p = Plot::new();
    p.set_layout(layout);
    p
}

/*
 * Builds a default chart, 2D, X = time axis
 */
pub fn build_chart_epoch_axis(
    name: &str,
    mode: Mode,
    epochs: Vec<Epoch>,
    data_y: Vec<f64>,
) -> Box<Scatter<f64, f64>> {
    let txt: Vec<String> = epochs.iter().map(|e| e.to_string()).collect();
    Scatter::new(epochs.iter().map(|e| e.to_utc_seconds()).collect(), data_y)
        .mode(mode)
        .web_gl_mode(true)
        .name(name)
        .hover_text_array(txt)
        .hover_info(HoverInfo::All)
}

pub fn plot_record(ctx: &QcContext, plot_ctx: &mut PlotContext) {
    /*
     * primary analysis
     */
    if ctx.primary_data().is_observation_rinex() {
        record::plot_observation(ctx, plot_ctx);
    } else if ctx.primary_data().is_meteo_rinex() {
        record::plot_meteo(ctx, plot_ctx);
    } else if ctx.primary_data().is_ionex() {
        if let Some(borders) = ctx.primary_data().ionex_map_borders() {
            record::plot_tec_map(ctx, borders, plot_ctx);
        }
    }

<<<<<<< HEAD
    if ctx.has_sp3() {
        record::plot_sp3(ctx, plot_ctx);
    } else if ctx.has_navigation_data() {
        record::plot_navigation(ctx, plot_ctx);
=======
    if ctx.has_navigation_data() || ctx.has_sp3() {
        record::plot_navigation(ctx, plot_ctx);
    }
    if ctx.has_sp3() && ctx.has_navigation_data() {
        record::plot_residual_ephemeris(ctx, plot_ctx);
>>>>>>> cfa9c607
    }
}<|MERGE_RESOLUTION|>--- conflicted
+++ resolved
@@ -397,17 +397,10 @@
         }
     }
 
-<<<<<<< HEAD
-    if ctx.has_sp3() {
-        record::plot_sp3(ctx, plot_ctx);
-    } else if ctx.has_navigation_data() {
-        record::plot_navigation(ctx, plot_ctx);
-=======
     if ctx.has_navigation_data() || ctx.has_sp3() {
         record::plot_navigation(ctx, plot_ctx);
     }
     if ctx.has_sp3() && ctx.has_navigation_data() {
         record::plot_residual_ephemeris(ctx, plot_ctx);
->>>>>>> cfa9c607
     }
 }