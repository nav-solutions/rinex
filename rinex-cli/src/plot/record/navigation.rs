//! Navigation record plotting
use crate::plot::{build_chart_epoch_axis, PlotContext};
use plotly::common::{Mode, Visible};
use rinex::prelude::*;
use rinex_qc::QcContext;
use sp3::SP3;

pub fn plot_navigation(ctx: &QcContext, plot_context: &mut PlotContext) {
    if ctx.primary_data().is_navigation_rinex() {
        plot_nav_data(&ctx.primary_data(), ctx.sp3_data(), plot_context);
    } else if let Some(nav) = &ctx.navigation_data() {
        plot_nav_data(nav, ctx.sp3_data(), plot_context);
    }
}

fn plot_nav_data(rinex: &Rinex, sp3: Option<&SP3>, plot_ctx: &mut PlotContext) {
    /*
<<<<<<< HEAD
     * NB: this does not produce anything to this day,
     *     even when invoked on primary OBS
     *     because we're only plotting the rinex.clock_data() iterator
     */
    if ctx.primary_data().is_navigation_rinex() {
        plot_nav_data(&ctx.primary_data(), plot_context);
    } else if let Some(nav) = &ctx.navigation_data() {
        /* unreached if NAV is the primary data type */
        plot_nav_data(nav, plot_context);
    }
}

fn plot_nav_data(rinex: &Rinex, plot_ctx: &mut PlotContext) {
    let epochs: Vec<_> = rinex.epoch().collect();
    /*
     * Sv Clock and Clock drift visualization
     * one plot (2 Y axes) for both sets
     */
    plot_ctx.add_cartesian2d_2y_plot("Sv Clock Bias", "Clock Bias [s]", "Clock Drift [s/s]");
=======
     * Plot SV Clock Offset/Drift
     * one plot (2 Y axes) for both Clock biases
     * and clock drift
     */
>>>>>>> cfa9c607
    for (sv_index, sv) in rinex.sv().enumerate() {
        if sv_index == 0 {
            plot_ctx.add_cartesian2d_2y_plot(
                "SV Clock Bias",
                "Clock Bias [s]",
                "Clock Drift [s/s]",
            );
            trace!("sv clock data visualization");
        }
        let sv_epochs: Vec<_> = rinex
            .sv_clock()
            .filter_map(
                |(epoch, (svnn, (_, _, _)))| {
                    if svnn == sv {
                        Some(epoch)
                    } else {
                        None
                    }
                },
            )
            .collect();
        let sv_clock: Vec<_> = rinex
            .sv_clock()
            .filter_map(
                |(_epoch, svnn, (clk, _, _))| {
                    if svnn == sv {
                        Some(clk)
                    } else {
                        None
                    }
                },
            )
            .collect();

        let sv_drift: Vec<_> = rinex
            .sv_clock()
            .filter_map(
                |(_epoch, svnn, (_, drift, _))| {
                    if svnn == sv {
                        Some(drift)
                    } else {
                        None
                    }
                },
            )
            .collect();

        let trace = build_chart_epoch_axis(
            &format!("{}(clk)", sv),
            Mode::LinesMarkers,
            sv_epochs.clone(),
            sv_clock,
        )
        .visible({
            if sv_index == 0 {
                /*
                 * Clock data differs too much,
                 * looks better if we only present one by default
                 */
                Visible::True
            } else {
                Visible::LegendOnly
            }
        });
        plot_ctx.add_trace(trace);

        let trace = build_chart_epoch_axis(
            &format!("{}(drift)", sv),
            Mode::LinesMarkers,
            sv_epochs.clone(),
            sv_drift,
        )
        .y_axis("y2")
        .visible({
            if sv_index == 0 {
                /*
                 * Clock data differs too much,
                 * looks better if we only present one by default
                 */
                Visible::True
            } else {
                Visible::LegendOnly
            }
        });
        plot_ctx.add_trace(trace);

        if let Some(sp3) = sp3 {
            let epochs: Vec<_> = sp3
                .sv_clock()
                .filter_map(
                    |(epoch, svnn, _clk)| {
                        if svnn == sv {
                            Some(epoch)
                        } else {
                            None
                        }
                    },
                )
                .collect();
            let data: Vec<_> = sp3
                .sv_clock()
                .filter_map(
                    |(_, svnn, clk)| {
                        if svnn == sv {
                            Some(clk * 1.0E-6)
                        } else {
                            None
                        }
                    },
                )
                .collect();
            let trace =
                build_chart_epoch_axis(&format!("{}(sp3_clk)", sv), Mode::Markers, epochs, data)
                    .visible({
                        if sv_index == 0 {
                            // Clock data differs too much: plot only one to begin with
                            Visible::True
                        } else {
                            Visible::LegendOnly
                        }
                    });
            plot_ctx.add_trace(trace);
        }
    }
    /*
     * Plot Broadcast Orbits
     * X/Y(ECEF) on the sample plot
     * Z (altitude) has its own plot
     */
    for (sv_index, sv) in rinex.sv().enumerate() {
        if sv_index == 0 {
            plot_ctx.add_cartesian2d_2y_plot("SV Orbit", "Position (x) [km]", "Position (y) [km]");
            trace!("sv orbits visualization");
        }
        let epochs: Vec<_> = rinex
            .sv_position()
            .filter_map(
                |(epoch, (svnn, _, _, _))| {
                    if svnn == sv {
                        Some(epoch)
                    } else {
                        None
                    }
                },
            )
            .collect();

        let x_km: Vec<_> = rinex
            .sv_position()
            .filter_map(
                |(_epoch, (svnn, x, _, _))| {
                    if svnn == sv {
                        Some(x)
                    } else {
                        None
                    }
                },
            )
            .collect();
        let trace = build_chart_epoch_axis(
            &format!("{}(x)", sv),
            Mode::LinesMarkers,
            epochs.clone(),
            x_km,
        )
        .visible({
            if sv_index == 0 {
                Visible::True
            } else {
                Visible::LegendOnly
            }
        });
        plot_ctx.add_trace(trace);

        let y_km: Vec<_> = rinex
            .sv_position()
            .filter_map(
                |(_epoch, (svnn, _, y, _))| {
                    if svnn == sv {
                        Some(y)
                    } else {
                        None
                    }
                },
            )
            .collect();

        let trace = build_chart_epoch_axis(
            &format!("{}(y)", sv),
            Mode::LinesMarkers,
            epochs.clone(),
            y_km,
        )
        .y_axis("y2")
        .visible({
            if sv_index == 0 {
                Visible::True
            } else {
                Visible::LegendOnly
            }
        });
        plot_ctx.add_trace(trace);
        /*
         * add SP3 (x, y) positions, if available
         */
        if let Some(sp3) = sp3 {
            let epochs: Vec<_> = sp3
                .sv_position()
                .filter_map(
                    |(epoch, svnn, (_x, _, _))| {
                        if svnn == sv {
                            Some(epoch)
                        } else {
                            None
                        }
                    },
                )
                .collect();
            let x: Vec<f64> = sp3
                .sv_position()
                .filter_map(
                    |(_epoch, svnn, (x, _, _))| {
                        if svnn == sv {
                            Some(x)
                        } else {
                            None
                        }
                    },
                )
                .collect();
            let trace =
                build_chart_epoch_axis(&format!("{}(sp3_x)", sv), Mode::Markers, epochs.clone(), x)
                    .visible({
                        if sv_index == 0 {
                            Visible::True
                        } else {
                            Visible::LegendOnly
                        }
                    });
            plot_ctx.add_trace(trace);
            let y: Vec<f64> = sp3
                .sv_position()
                .filter_map(
                    |(_epoch, svnn, (_, y, _))| {
                        if svnn == sv {
                            Some(y)
                        } else {
                            None
                        }
                    },
                )
                .collect();
            let trace =
                build_chart_epoch_axis(&format!("{}(sp3_y)", sv), Mode::Markers, epochs.clone(), y)
                    .y_axis("y2")
                    .visible({
                        if sv_index == 0 {
                            Visible::True
                        } else {
                            Visible::LegendOnly
                        }
                    });
            plot_ctx.add_trace(trace);
        }
    }

    for (sv_index, sv) in rinex.sv().enumerate() {
        if sv_index == 0 {
            plot_ctx.add_cartesian2d_plot("SV Altitude", "Altitude [km]");
            trace!("sv altitude visualization");
        }
        let epochs: Vec<_> = rinex
            .sv_position()
            .filter_map(
                |(epoch, (svnn, _, _, _z))| {
                    if svnn == sv {
                        Some(epoch)
                    } else {
                        None
                    }
                },
            )
            .collect();
        let z_km: Vec<_> = rinex
            .sv_position()
            .filter_map(
                |(_epoch, (svnn, _, _, z))| {
                    if svnn == sv {
                        Some(z)
                    } else {
                        None
                    }
                },
            )
            .collect();
        let trace = build_chart_epoch_axis(&format!("{}(z)", sv), Mode::LinesMarkers, epochs, z_km)
            .visible({
                if sv_index == 0 {
                    Visible::True
                } else {
                    Visible::LegendOnly
                }
            });
        plot_ctx.add_trace(trace);
        /*
         * add SP3 (z) positions, if available
         */
        if let Some(sp3) = sp3 {
            let epochs: Vec<_> = sp3
                .sv_position()
                .filter_map(
                    |(epoch, svnn, (_, _, _z))| {
                        if svnn == sv {
                            Some(epoch)
                        } else {
                            None
                        }
                    },
                )
                .collect();
            let z_km: Vec<_> = sp3
                .sv_position()
                .filter_map(
                    |(_epoch, svnn, (_, _, z))| {
                        if svnn == sv {
                            Some(z)
                        } else {
                            None
                        }
                    },
                )
                .collect();
            let trace =
                build_chart_epoch_axis(&format!("{}(sp3_z)", sv), Mode::LinesMarkers, epochs, z_km)
                    .visible({
                        if sv_index == 0 {
                            Visible::True
                        } else {
                            Visible::LegendOnly
                        }
                    });
            plot_ctx.add_trace(trace);
        }
    }
<<<<<<< HEAD
    trace!("broadcast ephemeris : sv clock");
    trace!("broadcast ephemeris : sv clock drift");
    /*
     * SV position in sky (broadcast ephemeris)
     * one plot with 2 axes {x, y} ECEF
     */
    plot_ctx.add_cartesian2d_2y_plot(
        "Broadcast Ephemeris",
        "SV Position (x) [km]",
        "SV Position (y) [km]",
    );
    for (sv_index, sv) in rinex.sv().enumerate() {
        let epochs: Vec<_> = rinex
            .sv_position()
            .filter_map(
                |(e, svnn, (_x, _, _))| {
                    if svnn == sv {
                        Some(e)
                    } else {
                        None
                    }
                },
            )
            .collect();
        let pos_x: Vec<_> = rinex
            .sv_position()
            .filter_map(|(_e, svnn, (x, _, _))| {
                if svnn == sv {
                    Some(x / 1000.0) // km: standard units when dealing with Sv
                } else {
                    None
                }
            })
            .collect();

        let trace = build_chart_epoch_axis(
            &format!("{}(X[km])", sv),
            Mode::LinesMarkers,
            epochs.clone(),
            pos_x,
        )
        .web_gl_mode(true)
        .visible({
            if sv_index == 0 {
                // Visualize only 1 vehicle
                Visible::True
            } else {
                Visible::LegendOnly
            }
        });
        plot_ctx.add_trace(trace);

        let pos_y: Vec<_> = rinex
            .sv_position()
            .filter_map(|(_e, svnn, (_, y, _))| {
                if svnn == sv {
                    Some(y / 1000.0) // km: standard units when dealing with Sv
                } else {
                    None
                }
            })
            .collect();

        let trace = build_chart_epoch_axis(
            &format!("{}(Y[km])", sv),
            Mode::LinesMarkers,
            epochs.clone(),
            pos_y,
        )
        .web_gl_mode(true)
        .visible({
            if sv_index == 0 {
                // Visualize only 1 vehicle
                Visible::True
            } else {
                Visible::LegendOnly
            }
        });
        plot_ctx.add_trace(trace);
    }
    /*
     * SV position in sky (broadcast ephemeris): altitude ECEF
     */
    plot_ctx.add_cartesian2d_plot("Broadcast Ephemeris", "SV Altitude [km]");
    for (sv_index, sv) in rinex.sv().enumerate() {
        let epochs: Vec<_> = rinex
            .sv_position()
            .filter_map(
                |(e, svnn, (_x, _, _))| {
                    if svnn == sv {
                        Some(e)
                    } else {
                        None
                    }
                },
            )
            .collect();
        let pos_z: Vec<_> = rinex
            .sv_position()
            .filter_map(|(_e, svnn, (_, _, z))| {
                if svnn == sv {
                    Some(z / 1000.0) // km: standard units when dealing with Sv
                } else {
                    None
                }
            })
            .collect();

        let trace = build_chart_epoch_axis(
            &format!("{}(alt[km])", sv),
            Mode::LinesMarkers,
            epochs.clone(),
            pos_z,
        )
        .web_gl_mode(true)
        .visible({
            if sv_index == 0 {
                // Visualize only 1 vehicle
                Visible::True
            } else {
                Visible::LegendOnly
            }
        });
        plot_ctx.add_trace(trace);
    }
    trace!("broadcast ephemeris : sv 3D positions");
=======
>>>>>>> cfa9c607
}<|MERGE_RESOLUTION|>--- conflicted
+++ resolved
@@ -15,32 +15,10 @@
 
 fn plot_nav_data(rinex: &Rinex, sp3: Option<&SP3>, plot_ctx: &mut PlotContext) {
     /*
-<<<<<<< HEAD
-     * NB: this does not produce anything to this day,
-     *     even when invoked on primary OBS
-     *     because we're only plotting the rinex.clock_data() iterator
-     */
-    if ctx.primary_data().is_navigation_rinex() {
-        plot_nav_data(&ctx.primary_data(), plot_context);
-    } else if let Some(nav) = &ctx.navigation_data() {
-        /* unreached if NAV is the primary data type */
-        plot_nav_data(nav, plot_context);
-    }
-}
-
-fn plot_nav_data(rinex: &Rinex, plot_ctx: &mut PlotContext) {
-    let epochs: Vec<_> = rinex.epoch().collect();
-    /*
-     * Sv Clock and Clock drift visualization
-     * one plot (2 Y axes) for both sets
-     */
-    plot_ctx.add_cartesian2d_2y_plot("Sv Clock Bias", "Clock Bias [s]", "Clock Drift [s/s]");
-=======
      * Plot SV Clock Offset/Drift
      * one plot (2 Y axes) for both Clock biases
      * and clock drift
      */
->>>>>>> cfa9c607
     for (sv_index, sv) in rinex.sv().enumerate() {
         if sv_index == 0 {
             plot_ctx.add_cartesian2d_2y_plot(
@@ -48,7 +26,7 @@
                 "Clock Bias [s]",
                 "Clock Drift [s/s]",
             );
-            trace!("sv clock data visualization");
+            trace!("sv clock plot");
         }
         let sv_epochs: Vec<_> = rinex
             .sv_clock()
@@ -173,7 +151,7 @@
     for (sv_index, sv) in rinex.sv().enumerate() {
         if sv_index == 0 {
             plot_ctx.add_cartesian2d_2y_plot("SV Orbit", "Position (x) [km]", "Position (y) [km]");
-            trace!("sv orbits visualization");
+            trace!("sv orbit plot");
         }
         let epochs: Vec<_> = rinex
             .sv_position()
@@ -310,7 +288,7 @@
     for (sv_index, sv) in rinex.sv().enumerate() {
         if sv_index == 0 {
             plot_ctx.add_cartesian2d_plot("SV Altitude", "Altitude [km]");
-            trace!("sv altitude visualization");
+            trace!("sv altitude plot");
         }
         let epochs: Vec<_> = rinex
             .sv_position()
@@ -385,133 +363,4 @@
             plot_ctx.add_trace(trace);
         }
     }
-<<<<<<< HEAD
-    trace!("broadcast ephemeris : sv clock");
-    trace!("broadcast ephemeris : sv clock drift");
-    /*
-     * SV position in sky (broadcast ephemeris)
-     * one plot with 2 axes {x, y} ECEF
-     */
-    plot_ctx.add_cartesian2d_2y_plot(
-        "Broadcast Ephemeris",
-        "SV Position (x) [km]",
-        "SV Position (y) [km]",
-    );
-    for (sv_index, sv) in rinex.sv().enumerate() {
-        let epochs: Vec<_> = rinex
-            .sv_position()
-            .filter_map(
-                |(e, svnn, (_x, _, _))| {
-                    if svnn == sv {
-                        Some(e)
-                    } else {
-                        None
-                    }
-                },
-            )
-            .collect();
-        let pos_x: Vec<_> = rinex
-            .sv_position()
-            .filter_map(|(_e, svnn, (x, _, _))| {
-                if svnn == sv {
-                    Some(x / 1000.0) // km: standard units when dealing with Sv
-                } else {
-                    None
-                }
-            })
-            .collect();
-
-        let trace = build_chart_epoch_axis(
-            &format!("{}(X[km])", sv),
-            Mode::LinesMarkers,
-            epochs.clone(),
-            pos_x,
-        )
-        .web_gl_mode(true)
-        .visible({
-            if sv_index == 0 {
-                // Visualize only 1 vehicle
-                Visible::True
-            } else {
-                Visible::LegendOnly
-            }
-        });
-        plot_ctx.add_trace(trace);
-
-        let pos_y: Vec<_> = rinex
-            .sv_position()
-            .filter_map(|(_e, svnn, (_, y, _))| {
-                if svnn == sv {
-                    Some(y / 1000.0) // km: standard units when dealing with Sv
-                } else {
-                    None
-                }
-            })
-            .collect();
-
-        let trace = build_chart_epoch_axis(
-            &format!("{}(Y[km])", sv),
-            Mode::LinesMarkers,
-            epochs.clone(),
-            pos_y,
-        )
-        .web_gl_mode(true)
-        .visible({
-            if sv_index == 0 {
-                // Visualize only 1 vehicle
-                Visible::True
-            } else {
-                Visible::LegendOnly
-            }
-        });
-        plot_ctx.add_trace(trace);
-    }
-    /*
-     * SV position in sky (broadcast ephemeris): altitude ECEF
-     */
-    plot_ctx.add_cartesian2d_plot("Broadcast Ephemeris", "SV Altitude [km]");
-    for (sv_index, sv) in rinex.sv().enumerate() {
-        let epochs: Vec<_> = rinex
-            .sv_position()
-            .filter_map(
-                |(e, svnn, (_x, _, _))| {
-                    if svnn == sv {
-                        Some(e)
-                    } else {
-                        None
-                    }
-                },
-            )
-            .collect();
-        let pos_z: Vec<_> = rinex
-            .sv_position()
-            .filter_map(|(_e, svnn, (_, _, z))| {
-                if svnn == sv {
-                    Some(z / 1000.0) // km: standard units when dealing with Sv
-                } else {
-                    None
-                }
-            })
-            .collect();
-
-        let trace = build_chart_epoch_axis(
-            &format!("{}(alt[km])", sv),
-            Mode::LinesMarkers,
-            epochs.clone(),
-            pos_z,
-        )
-        .web_gl_mode(true)
-        .visible({
-            if sv_index == 0 {
-                // Visualize only 1 vehicle
-                Visible::True
-            } else {
-                Visible::LegendOnly
-            }
-        });
-        plot_ctx.add_trace(trace);
-    }
-    trace!("broadcast ephemeris : sv 3D positions");
-=======
->>>>>>> cfa9c607
 }