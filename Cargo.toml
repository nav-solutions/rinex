[package]
name = "rinex"
version = "0.21.0"
license = "MPL-2.0"
authors = ["Guillaume W. Bres <guillaume.bressaix@gmail.com>"]
description = "RINEX file parsing, analysis and production"
homepage = "https://github.com/nav-solutions"
repository = "https://github.com/nav-solutions/rinex"
keywords = ["geo", "gnss", "gps", "galileo"]
categories = ["science", "science::geo", "parsing"]
edition = "2021"
readme = "README.md"
exclude = [
    "data/*",
]

[package.metadata]
msrv = "1.82"

[package.metadata.docs.rs]
all-features = true
rustdoc-args = ["--cfg", "docrs", "--generate-link-to-definition"]

#####################################################################
# To understand the lib features, please read the following comments.
# 
# Other features that exist:
# - log: unlocks debug traces
# - serde: internal structures serdes
#####################################################################

################################################################
# Note for devs:
#
# [Dependencies] see if we can get rid of
# - geo: either replaced by Orbit, and 3D does not exist anyway
# - wkt:
# - strum/macros
# - regex
# - num/num-integer (.div_ceil)
################################################################

[features]
default = ["flate2"] # gzip files supported by default

# OBSERVATION RINEX Iterators & methods. Unlocks signal combinations.
obs = []

# NAVIGATION RINEX (decoded radio messages) Iterators & methods.
# Unlocks navigation calculations including Kepler solver and Ut1Provider.
nav = [
    "nalgebra",
    "anise",
]

# Provides the special UT1-TAI methods
ut1 = [
    "hifitime/ut1",
]

# METEO RINEX dedicated Iterators & methods.
meteo = []

# CLOCK (Special RINEX) dedicated Iterators & methods.
clock = []

# ANTEX for accurate antenna characteristics: dedicated Iterators & methods.
antex = []

# DORIS (Special Observation RINEX) specific Iterators & methods.
doris = []

# BINEX RNX2BIN and BIN2RNX serdes
binex = [
    "dep:binex"
]

# RTCM RTCM2RNX and RNX2RTCM serdes
rtcm = [
    "dep:rtcm-rs",
]

# Unlock Quality Check and TEQC like methods & traits.
qc = [
    "dep:gnss-qc-traits", 
    "dep:maud",
] 

# Unlocks the Filter designer, pre and post processing algorithms.
processing = [
    "qc",
    "gnss-qc-traits/processing",
]

# Unlock all features, at once
full = [
    "antex",
    "clock",
    "doris",
    "flate2",
    "meteo",
    "nav",
    "obs",
    "processing",
    "serde",
    "binex",
    "rtcm",
    "ut1",
]

[build-dependencies]
serde_json = { version = "1.0", features = ["preserve_order"] }
serde = { version = "1.0", default-features = false, features = ["derive"] }

[dependencies]
num = "0.4"
regex = "1"
strum = "0.26"
thiserror = "2"
lazy_static = "1.4"
num-derive = "0.4"
itertools = "0.13.0"
# dms-coordinates = "1.3.1"
# geo = { version = "0.28", optional = true }
flate2 = { version = "1", optional = true }
maud = { version = "0.26", optional = true }
nalgebra = { version = "0.33.0", optional = true }
bitflags = { version = "2.3", features = ["serde"] } 
anise = { version = "0.6", optional = true }
hifitime = { version = "4.1", features = ["serde", "std"] }
wkt = { version = "0.10.0", default-features = false, optional = true }
gnss-rs = { version = "2.4", features = ["serde", "domes", "cospar"] }
gnss-qc-traits = { version = "0.3.2", features = ["html"], optional = true }
serde = { version = "1.0", optional = true, default-features = false, features = ["derive"] }

# Log is optional and our "debug" feature: use this if you're a dev.
# Turn this on to obtain debug traces during parsing, formatting and calculations
# Use DEBUG sensitivy for all traces.
# Use normal sensitivy for error / warning traces.
log = { version = "0.4", optional = true }

# BINEX
binex = { version = "0.5", optional = true }

# RTCM
rtcm-rs = { version = "0.11", optional = true }

# TODO: see if we can get rid of FromPrimitive ?
num-traits = "0.2.15"

# TODO: see if we can get rid of num.div_ceil() ?
num-integer = "0.1.44"

[dev-dependencies]
flate2 = "1"
rand = "0.8.4"
serde_json = "1"
<<<<<<< HEAD
criterion = "0.6"
rand = "0.8.4"
flate2 = "1"
=======
criterion = "0.5"
env_logger = "0.11"
>>>>>>> 667a548e

[[bench]]
name = "parsing"
harness = false

[[bench]]
name = "formatting"
harness = false

[[bench]]
name = "hatanaka"
harness = false<|MERGE_RESOLUTION|>--- conflicted
+++ resolved
@@ -155,14 +155,8 @@
 flate2 = "1"
 rand = "0.8.4"
 serde_json = "1"
-<<<<<<< HEAD
 criterion = "0.6"
-rand = "0.8.4"
-flate2 = "1"
-=======
-criterion = "0.5"
 env_logger = "0.11"
->>>>>>> 667a548e
 
 [[bench]]
 name = "parsing"
