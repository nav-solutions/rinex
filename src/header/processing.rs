use crate::prelude::{Constellation, Header};
use qc_traits::{FilterItem, MaskFilter, MaskOperand};

fn header_mask_eq(hd: &mut Header, item: &FilterItem) {
    match item {
        FilterItem::ConstellationItem(constellations) => {
            hd.dcb_compensations
                .retain(|dcb| constellations.contains(&dcb.constellation));
            hd.pcv_compensations
                .retain(|pcv| constellations.contains(&pcv.constellation));

<<<<<<< HEAD
            if constellations.len() == 1 {
                hd.constellation = Some(constellations[0]);
=======
            if !constellations.contains(&Constellation::Glonass) {
                // remove glonass specs
                hd.glo_channels.clear();
>>>>>>> 117f7408
            }
        },
        _ => {},
    }
}

fn header_mask_neq(hd: &mut Header, item: &FilterItem) {
    match item {
        FilterItem::ConstellationItem(constellations) => {
            hd.dcb_compensations
                .retain(|dcb| !constellations.contains(&dcb.constellation));
            hd.pcv_compensations
                .retain(|pcv| !constellations.contains(&pcv.constellation));
        },
        _ => {},
    }
}

pub(crate) fn header_mask_mut(hd: &mut Header, f: &MaskFilter) {
    match f.operand {
        MaskOperand::Equals => header_mask_eq(hd, &f.item),
        MaskOperand::NotEquals => header_mask_neq(hd, &f.item),
        MaskOperand::GreaterThan => {},
        MaskOperand::GreaterEquals => {},
        MaskOperand::LowerThan => {},
        MaskOperand::LowerEquals => {},
    }
    if let Some(obs) = &mut hd.obs {
        obs.mask_mut(f);
    }
    if let Some(met) = &mut hd.meteo {
        met.mask_mut(f);
    }
    if let Some(ionex) = &mut hd.ionex {
        ionex.mask_mut(f);
    }
    if let Some(doris) = &mut hd.doris {
        doris.mask_mut(f);
    }
}<|MERGE_RESOLUTION|>--- conflicted
+++ resolved
@@ -9,14 +9,13 @@
             hd.pcv_compensations
                 .retain(|pcv| constellations.contains(&pcv.constellation));
 
-<<<<<<< HEAD
             if constellations.len() == 1 {
                 hd.constellation = Some(constellations[0]);
-=======
+            }
+
             if !constellations.contains(&Constellation::Glonass) {
-                // remove glonass specs
+                // remove glonass specs in case it is no longer contained
                 hd.glo_channels.clear();
->>>>>>> 117f7408
             }
         },
         _ => {},
