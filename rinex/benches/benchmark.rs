--- conflicted
+++ resolved
@@ -1,11 +1,4 @@
-<<<<<<< HEAD
 //#![feature(test)]
-use rinex::{
-    prelude::*,
-    //processing::*,
-    record::parse_record,
-};
-=======
 // //#![feature(test)]
 // use rinex::{
 //     hatanaka::{numdiff::NumDiff, textdiff::TextDiff},
@@ -14,18 +7,14 @@
 //     reader::BufferedReader,
 //     record::parse_record,
 // };
->>>>>>> fcbc00b3
 
 // extern crate criterion;
 // use criterion::{criterion_group, criterion_main, Criterion};
 
-<<<<<<< HEAD
 /*struct CpuProfiler;
-=======
 // use std::io::BufRead;
 
 // /*struct CpuProfiler;
->>>>>>> fcbc00b3
 
 // impl criterion::profiler::Profiler for CpuProfiler {
 //     fn start_profiling(&mut self, benchmark_id: &str, benchmark_dir: &Path) {
@@ -48,11 +37,9 @@
 //     let _ = Rinex::from_file(fp).unwrap();
 // }
 
-<<<<<<< HEAD
 fn parse_file(fp: &str) {
     let _ = Rinex::from_file::<3>(fp).unwrap();
 }
-=======
 // fn text_decompression(textdiff: &mut TextDiff, data: &[&str]) {
 //     for data in data {
 //         let _r = textdiff.decompress(data);
@@ -289,7 +276,6 @@
 // //        })
 // //    });
 // //}
->>>>>>> fcbc00b3
 
 // fn benchmark(c: &mut Criterion) {
 //     decompression_benchmark(c);
@@ -297,7 +283,6 @@
 //     //processing_benchmark(c);
 // }
 
-<<<<<<< HEAD
     let base_dir = Path::new(env!("CARGO_MANIFEST_DIR"))
         .join("..")
         .join("test_resources");
@@ -380,22 +365,14 @@
 //    });
 //}
 
-fn benchmark(c: &mut Criterion) {
-    //record_parsing_benchmark(c);
-    //processing_benchmark(c);
-}
-
-criterion_group!(benches, benchmark);
+// fn benchmark(c: &mut Criterion) {
+//     //record_parsing_benchmark(c);
+//     //processing_benchmark(c);
+// }
+
+// criterion_group!(benches, benchmark);
 //name = benches;
 //config = profiled();
 //targets = parser_benchmark
 //}
-criterion_main!(benches);
-=======
-// criterion_group!(benches, benchmark);
-// //name = benches;
-// //config = profiled();
-// //targets = parser_benchmark
-// //}
-// criterion_main!(benches);
->>>>>>> fcbc00b3
+// criterion_main!(benches);