[package]
name = "rinex"
version = "0.8.1"
license = "MIT OR Apache-2.0"
authors = ["Guillaume W. Bres <guillaume.bressaix@gmail.com>"]
description = "Package to parse and analyze RINEX data"
homepage = "https://github.com/gwbres/rinex"
keywords = ["rinex", "timing", "gps", "glonass", "galileo"]
categories = ["science", "parsing"]
edition = "2021"
readme = "README.md"
rust-version = "1.61"

[features]
default = [] # no features by default
sbas = ["geo", "wkt"]

[build-dependencies]
serde_json = { version = "1.0", features = ["preserve_order"] }

[dependencies]
num = "0.4"
num-derive = "0.3"
num-traits = "0.2.15"
regex = "1"
thiserror = "1"
bitflags = "1.3"
lazy_static = "1"
map_3d = "0.1.5"
strum = "0.24"
strum_macros = "0.24"
num-integer = "0.1.44"
itertools = "0.10.3"
geo = { version = "0.23.0", optional = true }
wkt = { version = "0.10.0", default-features = false, optional = true }
serde = { version = "1.0", optional = true, default-features = false, features = ["derive"] }
flate2 = { version = "1.0.24", optional = true, default-features = false, features = ["zlib"] }
<<<<<<< HEAD
hifitime = { git = "https://github.com/nyx-space/hifitime", features = ["serde", "std"] }
=======
hifitime = { version = "3.7.0", features = ["serde", "std"] }
map_3d = "0.1.4"
>>>>>>> 06e1889b

[dev-dependencies]
criterion = "0.4"

[[bench]]
name = "benchmark"
harness = false<|MERGE_RESOLUTION|>--- conflicted
+++ resolved
@@ -35,12 +35,8 @@
 wkt = { version = "0.10.0", default-features = false, optional = true }
 serde = { version = "1.0", optional = true, default-features = false, features = ["derive"] }
 flate2 = { version = "1.0.24", optional = true, default-features = false, features = ["zlib"] }
-<<<<<<< HEAD
 hifitime = { git = "https://github.com/nyx-space/hifitime", features = ["serde", "std"] }
-=======
-hifitime = { version = "3.7.0", features = ["serde", "std"] }
 map_3d = "0.1.4"
->>>>>>> 06e1889b
 
 [dev-dependencies]
 criterion = "0.4"
