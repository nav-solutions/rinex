--- conflicted
+++ resolved
@@ -36,13 +36,9 @@
 wkt = { version = "0.10.0", default-features = false, optional = true }
 serde = { version = "1.0", optional = true, default-features = false, features = ["derive"] }
 flate2 = { version = "1.0.24", optional = true, default-features = false, features = ["zlib"] }
-<<<<<<< HEAD
 hifitime = { version = "3.7.0", default-features = false, features = ["serde", "std"] }
 pyo3 = { version = "0.17.3", default-features = false, features = ["extension-module"], optional = true}
-=======
-hifitime = { git = "https://github.com/nyx-space/hifitime", features = ["serde", "std"] }
 horrorshow = { version = "0.8" }
->>>>>>> a1bed4c0
 
 [dev-dependencies]
 criterion = "0.4"
