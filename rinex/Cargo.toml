[package]
name = "rinex"
version = "0.16.1"
license = "MIT OR Apache-2.0"
authors = ["Guillaume W. Bres <guillaume.bressaix@gmail.com>"]
description = "Package to parse and analyze RINEX data"
homepage = "https://github.com/georust/rinex"
repository = "https://github.com/georust/rinex"
keywords = ["rinex", "timing", "gps", "glonass", "galileo"]
categories = ["science", "science::geo", "parsing"]
edition = "2021"
readme = "README.md"
rust-version = "1.64"

[features]
default = []

# Unlock OBS RINEX full support.
# Unlocks dedicated browsing methods and post processing algorithms.
obs = []

# NAV RINEX full support. 
# Unlocks BRDC calculations, including Keplerian calculations (Ephemeris),
# all NAV RINEX iteration and exploitation, including Ut1Provider.
nav = [
<<<<<<< HEAD
    "dep:nalgebra",
=======
    "nalgebra",
>>>>>>> 0fae4d88
    "hifitime/ut1",
]

# Unlock METEO RINEX full support.
# Unlocks dedicated browsing methods and dedicated analysis.
meteo = []

# Unlock IONEX full support.
# Unlocks dedicated browsing methods and dedicated analysis.
ionex = []

# Unlock CLOCK RINEX full support.
# Unlocks dedicated browsing methods and dedicated analysis.
clock = []

# Unlock ANTEX full support.
# Unlocks dedicated browsing methods and antenna compensation methods.
antex = []

# Unlock support of DORIS RINEX file format, DORIS special measurements
# wrapped as RINEX observation file.
doris = []

# Unlock Quality Check (QC) methods and traits.
# Allows to generate complete QC reports for RINEX or entire contexts.
qc = [
    "maud",
    "rinex-qc-traits", 
] 

# Unlock Processing package.
# Unlocks the preprocessing toolkit, Filtering methods and preprocessing algorithms.
processing = [
    "rinex-qc-traits/processing",
]

# Unlock all features, all at once
full = [
    "antex",
    "clock",
    "doris",
    "flate2",
    "ionex",
    "meteo",
    "nav",
    "obs",
    "processing",
    "qc",
    "serde",
]

[package.metadata.docs.rs]
all-features = true
rustdoc-args = ["--cfg", "docrs", "--generate-link-to-definition"]

[build-dependencies]
serde_json = { version = "1.0", features = ["preserve_order"] }
serde = { version = "1.0", default-features = false, features = ["derive"] }

[dependencies]
log = "0.4"
num = "0.4"
regex = "1"
strum = "0.26"
thiserror = "1"
lazy_static = "1.4"
map_3d = "0.1.5"
num-derive = "0.4"
num-traits = "0.2.15"
itertools = "0.13.0"
strum_macros = "0.26"
num-integer = "0.1.44"

dms-coordinates = "1.3.1"
bitflags = { version = "2.3", features = ["serde"] } 
serde = { version = "1.0", optional = true, default-features = false, features = ["derive"] }
flate2 = { version = "1.0.24", optional = true, default-features = false, features = ["zlib"] }

geo = { version = "0.28", optional = true }
wkt = { version = "0.10.0", default-features = false, optional = true }

<<<<<<< HEAD
anise = "0.4.1"
hifitime = { version = "4.0.0-alpha", features = ["serde", "std"] }

=======
# anise = "0.4.1"
horrorshow = { version = "0.8", optional = true }
>>>>>>> 0fae4d88
nalgebra = { version = "0.32.3", optional = true }
gnss-rs = { version = "2.2.0", features = ["serde"] }

# RINEX QC dedicated traits
maud = { version = "0.26", optional = true }
rinex-qc-traits = { path = "../qc-traits", version = "=0.1.1", optional = true }

[dev-dependencies]
serde_json = "1"
criterion = "0.5"
rand = "0.8.4"

[[bench]]
name = "benchmark"
harness = false<|MERGE_RESOLUTION|>--- conflicted
+++ resolved
@@ -23,11 +23,7 @@
 # Unlocks BRDC calculations, including Keplerian calculations (Ephemeris),
 # all NAV RINEX iteration and exploitation, including Ut1Provider.
 nav = [
-<<<<<<< HEAD
-    "dep:nalgebra",
-=======
     "nalgebra",
->>>>>>> 0fae4d88
     "hifitime/ut1",
 ]
 
@@ -109,15 +105,10 @@
 geo = { version = "0.28", optional = true }
 wkt = { version = "0.10.0", default-features = false, optional = true }
 
-<<<<<<< HEAD
-anise = "0.4.1"
+# anise = "0.4.1"
+nalgebra = { version = "0.32.3", optional = true }
 hifitime = { version = "4.0.0-alpha", features = ["serde", "std"] }
 
-=======
-# anise = "0.4.1"
-horrorshow = { version = "0.8", optional = true }
->>>>>>> 0fae4d88
-nalgebra = { version = "0.32.3", optional = true }
 gnss-rs = { version = "2.2.0", features = ["serde"] }
 
 # RINEX QC dedicated traits
