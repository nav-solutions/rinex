[package]
name = "rinex"
version = "0.17.0-alpha-1"
license = "MIT OR Apache-2.0"
authors = ["Guillaume W. Bres <guillaume.bressaix@gmail.com>"]
description = "Package to parse and analyze RINEX data"
homepage = "https://github.com/georust/rinex"
repository = "https://github.com/georust/rinex"
keywords = ["rinex", "timing", "gps", "glonass", "galileo"]
categories = ["science", "science::geo", "parsing"]
edition = "2021"
readme = "README.md"
rust-version = "1.64"

#####################################################################
# To understand the lib features, please read the following comments.
# 
# Other features that exist:
# - log: unlocks debug traces
# - serde: internal structures serdes
#####################################################################

################################################################
# Note for devs:
#
# remove ground_position.rs: replace by Orbit
#
# [Dependencies] see if we can get rid of
# - geo
# - wkt
# - strum/macros
# - map_3d: replaced by ANISE
# - regex
# - num/num-integer (.div_ceil)
################################################################

[features]
default = ["full"]

# OBSERVATION RINEX Iterators & methods. Unlocks signal combinations.
obs = []

# NAVIGATION RINEX (decoded radio messages) Iterators & methods.
# Unlocks navigation calculations including Kepler solver and Ut1Provider.
nav = [
    "nalgebra",
    "hifitime/ut1",
    "anise",
]

# METEO RINEX dedicated Iterators & methods.
meteo = []

# IONEX (special RINEX) dedicated Iterators & methods.
ionex = []

# CLOCK (Special RINEX) dedicated Iterators & methods.
clock = []

# ANTEX for accurate antenna characteristics: dedicated Iterators & methods.
antex = []

# DORIS (Special Observation RINEX) specific Iterators & methods.
doris = []

# BINEX RNX2BIN and BIN2RNX serdes
binex = [
    "dep:binex"
]

# RTCM RTCM2RNX and RNX2RTCM serdes
rtcm = [
    "dep:rtcm-rs",
]

# Unlock Quality Check and TEQC like methods & traits.
# Mostly file management (like Merging) and HTML reporting.
qc = [
    "maud",
    "rinex-qc-traits", 
] 

# Unlocks the Filter designer, pre and post processing algorithms.
processing = [
    "qc",
    "rinex-qc-traits/processing",
]

# Unlock all features, at once
full = [
    "antex",
    "clock",
    "doris",
    "flate2",
    "ionex",
    "meteo",
    "nav",
    "obs",
    "processing",
    "qc",
    "serde",
    "binex",
    "rtcm",
]

[package.metadata.docs.rs]
all-features = true
rustdoc-args = ["--cfg", "docrs", "--generate-link-to-definition"]

[build-dependencies]
serde_json = { version = "1.0", features = ["preserve_order"] }
serde = { version = "1.0", default-features = false, features = ["derive"] }

[dependencies]
num = "0.4"
regex = "1"
<<<<<<< HEAD
thiserror = "1"
=======
strum = "0.26"
thiserror = "2"
>>>>>>> d0602bb0
lazy_static = "1.4"
map_3d = "0.1.5"
num-derive = "0.4"
itertools = "0.13.0"

# Log is optional and our "debug" feature: use this if you're a dev.
# Turn this on to obtain debug traces during parsing, formatting and calculations
# Use DEBUG sensitivy for all traces.
# Use normal sensitivy for error / warning traces.
log = { version = "0.4", optional = true }

dms-coordinates = "1.3.1"
bitflags = { version = "2.3", features = ["serde"] } 
serde = { version = "1.0", optional = true, default-features = false, features = ["derive"] }

geo = { version = "0.28", optional = true }
wkt = { version = "0.10.0", default-features = false, optional = true }
flate2 = { version = "1", optional = true }

anise = { version = "0.5.0", optional = true }
nalgebra = { version = "0.33.0", optional = true }
hifitime = { version = "4.0.0-beta", features = ["serde", "std"] }

# gnss-rs = { version = "2.2.3", features = ["serde", "domes", "cospar"] }
gnss-rs = { git = "https://github.com/rtk-rs/gnss", branch = "main", features = ["serde", "domes", "cospar"] }

# RINEX QC dedicated traits
maud = { version = "0.26", optional = true }
rinex-qc-traits = { path = "../qc-traits", version = "=0.2.1", optional = true }

# BINEX serde
binex = { path = "../binex", version = "0.4.0", optional = true }

# RTCM serde
rtcm-rs = { version = "0.11", optional = true }

# TODO
# see if we can get rid of FromPrimitive ?
num-traits = "0.2.15"

# TODO
# see if we can get rid of num.div_ceil() ?
num-integer = "0.1.44"

[dev-dependencies]
serde_json = "1"
criterion = "0.5"
rand = "0.8.4"
flate2 = "1"

[[bench]]
name = "observation"
harness = false

[[bench]]
name = "hatanaka"
harness = false<|MERGE_RESOLUTION|>--- conflicted
+++ resolved
@@ -114,12 +114,8 @@
 [dependencies]
 num = "0.4"
 regex = "1"
-<<<<<<< HEAD
-thiserror = "1"
-=======
 strum = "0.26"
 thiserror = "2"
->>>>>>> d0602bb0
 lazy_static = "1.4"
 map_3d = "0.1.5"
 num-derive = "0.4"
