--- conflicted
+++ resolved
@@ -48,7 +48,6 @@
 
 # Unlock Quality Check (QC) methods and traits.
 # Allows to generate complete QC reports for RINEX or entire contexts.
-<<<<<<< HEAD
 qc = [
     "maud",
     "rinex-qc-traits", 
@@ -59,13 +58,6 @@
 processing = [
     "rinex-qc-traits/processing",
 ]
-=======
-qc = ["rinex-qc-traits", "horrorshow"]
-
-# Unlock SP3 support to be able to integrate SP3 precise orbits
-# into a complete Context.
-sp3 = ["dep:sp3", "walkdir"]
->>>>>>> 1e35c5a3
 
 # Unlock all features, all at once
 full = [
@@ -96,46 +88,27 @@
 regex = "1"
 strum = "0.26"
 thiserror = "1"
-<<<<<<< HEAD
-=======
-bitflags = { version = "2.3", features = ["serde"] }
 lazy_static = "1.4"
->>>>>>> 1e35c5a3
 map_3d = "0.1.5"
 num-derive = "0.4"
-lazy_static = "1.4"
 num-traits = "0.2.15"
 itertools = "0.13.0"
 strum_macros = "0.26"
 num-integer = "0.1.44"
-<<<<<<< HEAD
+
 dms-coordinates = "1.3.1"
-nalgebra = { version = "0.32.3", optional = true }
 bitflags = { version = "2.3", features = ["serde"] } 
-hifitime = { version = "4.0.0-alpha", features = ["serde", "std"] }
-gnss-rs = { version = "2.2", features = ["serde", "domes", "cospar"] }
 serde = { version = "1.0", optional = true, default-features = false, features = ["derive"] }
 flate2 = { version = "1.0.24", optional = true, default-features = false, features = ["zlib"] }
-=======
-itertools = "0.13.0"
+
 geo = { version = "0.28", optional = true }
 wkt = { version = "0.10.0", default-features = false, optional = true }
-serde = { version = "1.0", optional = true, default-features = false, features = [
-    "derive",
-] }
-flate2 = { version = "1.0.24", optional = true, default-features = false, features = [
-    "zlib",
-] }
-hifitime = { version = "4.0.0-alpha", features = [
-    "serde",
-    "std",
-] }
 
 anise = "0.4.1"
-horrorshow = { version = "0.8", optional = true }
-nalgebra = { version = "0.32.3" }
+hifitime = { version = "4.0.0-alpha", features = ["serde", "std"] }
+
+nalgebra = { version = "0.32.3", optional = true }
 gnss-rs = { version = "2.2.0", features = ["serde"] }
->>>>>>> 1e35c5a3
 
 # RINEX QC dedicated traits
 maud = { version = "0.26", optional = true }
