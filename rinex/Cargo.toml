--- conflicted
+++ resolved
@@ -100,10 +100,7 @@
     "qc",
     "serde",
     "binex",
-<<<<<<< HEAD
-=======
     "rtcm",
->>>>>>> fcbc00b3
 ]
 
 [package.metadata.docs.rs]
@@ -122,7 +119,6 @@
 map_3d = "0.1.5"
 num-derive = "0.4"
 itertools = "0.13.0"
-binex = { path = "../binex", version = "0.2.0", optional = true }
 
 # Log is optional and our "debug" feature: use this if you're a dev.
 # Turn this on to obtain debug traces during parsing, formatting and calculations
@@ -163,19 +159,15 @@
 # see if we can get rid of num.div_ceil() ?
 num-integer = "0.1.44"
 
-# TODO
-# make this one optional
-log = "0.4"
-
 [dev-dependencies]
 serde_json = "1"
 criterion = "0.5"
 rand = "0.8.4"
 
 [[bench]]
-<<<<<<< HEAD
+name = "observation"
+harness = false
+
+[[bench]]
 name = "hatanaka"
-=======
-name = "observation"
->>>>>>> fcbc00b3
 harness = false