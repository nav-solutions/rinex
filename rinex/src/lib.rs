#![doc(html_logo_url = "https://raw.githubusercontent.com/georust/meta/master/logo/logo.png")]
#![doc = include_str!("../README.md")]
#![cfg_attr(docsrs, feature(doc_cfg))]
#![allow(clippy::type_complexity)]

/*
 * RINEX is part of the Geo-Rust framework.
 * Authors: Guillaume W. Bres <guillaume.bressaix@gmail.com> et al.
 * (cf. https://github.com/georust/rinex/graphs/contributors)
 * This framework is shipped under both Apache-2.0 and MIT License.
 *
 * Documentation: https://github.com/georust/rinex and associated Wiki.
 */

extern crate gnss_rs as gnss;
extern crate num;

#[cfg(feature = "qc")]
extern crate rinex_qc_traits as qc_traits;

#[cfg(feature = "flate2")]
use flate2::{read::GzDecoder, write::GzEncoder, Compression as GzCompression};

#[macro_use]
extern crate num_derive;

#[macro_use]
extern crate lazy_static;

pub mod antex;
pub mod carrier;
pub mod clock;
pub mod doris;
pub mod gnss_time;
pub mod hardware;
pub mod hatanaka;
pub mod header;
pub mod ionex;
pub mod marker;
pub mod meteo;
pub mod navigation;
pub mod observation;
pub mod record;
pub mod types;
pub mod version;

mod bibliography;
mod constants;
mod epoch;
mod error;
mod ground_position;
mod iterators;
mod leap;
mod linspace;
mod observable;
mod production;
mod sampling;

#[cfg(feature = "qc")]
#[cfg_attr(docsrs, doc(cfg(feature = "qc")))]
mod qc;

#[macro_use]
pub(crate) mod macros;

#[cfg(feature = "binex")]
#[cfg_attr(docsrs, doc(cfg(feature = "binex")))]
mod binex;

#[cfg(feature = "rtcm")]
#[cfg_attr(docsrs, doc(cfg(feature = "rtcm")))]
mod rtcm;

#[cfg(test)]
mod tests;

use std::{
    collections::{BTreeMap, HashMap},
    fs::File,
    io::{BufReader, BufWriter, Read, Write},
    path::Path,
    str::FromStr,
};

use itertools::Itertools;

use antex::{Antenna, AntennaMatcher, AntennaSpecific, FrequencyDependentData};
use epoch::epoch_decompose;
use hatanaka::CRINEX;
use navigation::NavFrame;
use observable::Observable;

use production::{DataSource, DetailedProductionAttributes, ProductionAttributes, FFU, PPU};

use hifitime::Unit;

/// Package to include all basic structures
pub mod prelude {
    // export
    pub use crate::{
        carrier::Carrier,
        doris::Station,
        error::{Error, FormattingError, ParsingError},
        ground_position::GroundPosition,
        hatanaka::{
            Decompressor, DecompressorExpert, DecompressorExpertIO, DecompressorIO, CRINEX,
        },
        header::Header,
        leap::Leap,
        observable::Observable,
        types::Type as RinexType,
        version::Version,
        Rinex,
    };

    pub use crate::marker::{GeodeticMarker, MarkerType};

    pub use crate::meteo::MeteoKey;

    pub use crate::prod::ProductionAttributes;
    pub use crate::record::{Comments, Record};

    // pub re-export
    pub use gnss::prelude::{Constellation, DOMESTrackingPoint, COSPAR, DOMES, SV};
    pub use hifitime::{Duration, Epoch, TimeScale, TimeSeries};

    #[cfg(feature = "antex")]
    #[cfg_attr(docsrs, doc(cfg(feature = "antex")))]
    pub mod antex {
        pub use crate::antex::AntennaMatcher;
    }

    #[cfg(feature = "ionex")]
    #[cfg_attr(docsrs, doc(cfg(feature = "ionex")))]
    pub use crate::ionex::{IonexKey, QuantizedCoordinates, TEC};

    #[cfg(feature = "obs")]
    #[cfg_attr(docsrs, doc(cfg(feature = "obs")))]
    pub mod obs {
        pub use crate::carrier::Carrier;

        pub use crate::observation::{
            ClockObservation, Combination, CombinationKey, EpochFlag, LliFlags, ObsKey,
            Observations, SignalObservation, SNR,
        };
    }

    #[cfg(feature = "binex")]
    #[cfg_attr(docsrs, doc(cfg(feature = "binex")))]
    pub mod binex {
        pub use crate::binex::RNX2BIN;
        pub use binex::prelude::{Message, Meta};
    }

    #[cfg(feature = "clock")]
    #[cfg_attr(docsrs, doc(cfg(feature = "clock")))]
    pub mod clock {
        pub use crate::clock::{ClockKey, ClockProfile, ClockProfileType, ClockType, WorkClock};
    }

    #[cfg(feature = "nav")]
    #[cfg_attr(docsrs, doc(cfg(feature = "nav")))]
    pub mod nav {
        pub use anise::{
            astro::AzElRange,
            errors::AlmanacResult,
            prelude::{Almanac, Frame, Orbit},
        };
        pub use hifitime::ut1::DeltaTaiUt1;
    }

    #[cfg(feature = "qc")]
    #[cfg_attr(docsrs, doc(cfg(feature = "qc")))]
    pub mod qc {
        pub use qc_traits::{Merge, MergeError, Split};
    }

    #[cfg(feature = "processing")]
    #[cfg_attr(docsrs, doc(cfg(feature = "processing")))]
    pub mod processing {
        pub use qc_traits::{
            Decimate, DecimationFilter, Filter, MaskFilter, Masking, Preprocessing,
        };
    }

    #[cfg(feature = "binex")]
    #[cfg_attr(docsrs, doc(cfg(feature = "binex")))]
    pub use crate::binex::BIN2RNX;

    #[cfg(feature = "rtcm")]
    #[cfg_attr(docsrs, doc(cfg(feature = "rtcm")))]
    pub use crate::rtcm::RTCM2RNX;
}

/// Package dedicated to file production.
pub mod prod {
    pub use crate::production::{
        DataSource, DetailedProductionAttributes, ProductionAttributes, FFU, PPU,
    };
}

#[cfg(feature = "processing")]
use qc_traits::{
    Decimate, DecimationFilter, MaskFilter, Masking, Preprocessing, Repair, RepairTrait,
};

#[cfg(feature = "processing")]
use crate::{
    clock::record::{clock_decim_mut, clock_mask_mut},
    doris::{
        decim::decim_mut as doris_decim_mut, mask::mask_mut as doris_mask_mut,
        repair::repair_mut as doris_repair_mut,
    },
    header::processing::header_mask_mut,
    ionex::{
        decim_mut as ionex_decim_mut, mask_mut as ionex_mask_mut, repair_mut as ionex_repair_mut,
    },
    meteo::{
        decim::decim_mut as meteo_decim_mut, mask::mask_mut as meteo_mask_mut,
        repair::repair_mut as meteo_repair_mut,
    },
    navigation::record::{navigation_decim_mut, navigation_mask_mut},
    observation::{
        decim::decim_mut as observation_decim_mut, mask::mask_mut as observation_mask_mut,
        repair::repair_mut as observation_repair_mut,
    },
};

#[cfg(feature = "nav")]
use crate::nav::{Almanac, AzElRange, DeltaTaiUt1, Orbit};

use carrier::Carrier;
use prelude::*;

#[cfg(feature = "serde")]
#[macro_use]
extern crate serde;

#[cfg(docsrs)]
pub use bibliography::Bibliography;

/*
 * returns true if given line is a comment
 */
pub(crate) fn is_rinex_comment(content: &str) -> bool {
    content.len() > 60 && content.trim_end().ends_with("COMMENT")
}

/*
 * macro to format one header line or a comment
 */
pub(crate) fn fmt_rinex(content: &str, marker: &str) -> String {
    if content.len() < 60 {
        format!("{:<padding$}{}", content, marker, padding = 60)
    } else {
        let mut string = String::new();
        let nb_lines = num_integer::div_ceil(content.len(), 60);
        for i in 0..nb_lines {
            let start_off = i * 60;
            let end_off = std::cmp::min(start_off + 60, content.len());
            let chunk = &content[start_off..end_off];
            string.push_str(&format!("{:<padding$}{}", chunk, marker, padding = 60));
            if i < nb_lines - 1 {
                string.push('\n');
            }
        }
        string
    }
}

/*
 * macro to generate comments with standardized formatting
 */
pub(crate) fn fmt_comment(content: &str) -> String {
    fmt_rinex(content, "COMMENT")
}

#[derive(Clone, Debug)]
/// [Rinex] comprises a [Header] and a [Record] section.
/// ```
/// use rinex::prelude::*;
/// let rnx = Rinex::from_file("../test_resources/OBS/V2/delf0010.21o")
///     .unwrap();
/// // header contains high level information
/// // like file standard revision:
/// assert_eq!(rnx.header.version.major, 2);
/// assert_eq!(rnx.header.version.minor, 11);
/// // general informations
/// assert_eq!(rnx.header.program, "teqc  2019Feb25");
/// assert_eq!(rnx.header.run_by, "Unknown"); // field was empty
/// // File creation date, temporarily stored as a String
/// // value, but that will soon change
/// assert_eq!(rnx.header.date, "20210102 00:01:40UTC");
/// assert_eq!(rnx.header.observer, "H. VAN DER MAREL");
///
/// let marker = rnx.header.geodetic_marker
///         .as_ref()
///         .unwrap();
/// assert_eq!(marker.number(), Some("13502M004".to_string()));
///
/// // Constellation describes which kind of vehicles
/// // are to be encountered in the record, or which
/// // GNSS constellation the data will be referred to.
/// // Mixed constellation, means a combination of vehicles or
/// // GNSS constellations is expected
/// assert_eq!(rnx.header.constellation, Some(Constellation::Mixed));
/// // Some information on the hardware being used might be stored
/// println!("{:#?}", rnx.header.rcvr);
/// // WGS84 receiver approximate position
/// println!("{:#?}", rnx.header.ground_position);
/// // comments encountered in the Header section
/// println!("{:#?}", rnx.header.comments);
/// // sampling interval was set
/// assert_eq!(rnx.header.sampling_interval, Some(Duration::from_seconds(30.0))); // 30s sample rate
/// // record content is RINEX format dependent.
/// // This one is Observation RINEX.
/// // Refer to [record::Record] definitions, to understand
/// // how to browse all RINEX records.
/// let record = rnx.record.as_obs()
///     .unwrap();
/// for (epoch, (clk_offset, observations)) in record {
///     // Do something
/// }
/// // comments encountered in file body
/// // are currently stored like this and indexed by epoch of "appearance"
/// // they are currently not really exploited
/// for (epoch, comment) in rnx.comments {
///     println!("{:?}: \"{:?}\"", epoch, comment);
/// }
/// ```
pub struct Rinex {
<<<<<<< HEAD
    /// [Header] gives general information and describes following [Record] content.
    pub header: Header,
    /// [Comments] as found during record parsing, stored "as is"
    pub comments: Comments,
    /// [Record] contains the actual file content. It is type
    /// and constellation dependent.
=======
    /// [Header] gives general information and describes following content.
    pub header: Header,
    /// [Comments] stored as they appeared in file body
    pub comments: Comments,
    /// [Record] is the actual file content and is heavily [RinexType] dependent
>>>>>>> ef2507c1
    pub record: Record,
    /// [ProductionAttributes] filled
    pub production: ProductionAttributes,
}

impl Rinex {
    /// Builds a new [Rinex] struct from given header & body sections.
    pub fn new(header: Header, record: record::Record) -> Rinex {
        Rinex {
            header,
            record,
            comments: record::Comments::new(),
            production: ProductionAttributes::default(),
        }
    }

    /// Builds a default Navigation [Rinex], useful in data production context.
    pub fn basic_nav() -> Self {
        Self {
            header: Header::basic_nav(),
            comments: Default::default(),
            production: ProductionAttributes::default(),
            record: Record::NavRecord(Default::default()),
        }
    }

    /// Builds a default Observation [Rinex], useful in data production context.
    pub fn basic_obs() -> Self {
        Self {
            header: Header::basic_obs(),
            comments: Default::default(),
            production: ProductionAttributes::default(),
            record: Record::ObsRecord(Default::default()),
        }
    }

    /// Builds a default Observation [CRINEX], useful in data production context.
    pub fn basic_crinex() -> Self {
        Self {
            comments: Default::default(),
            header: Header::basic_crinex(),
            production: ProductionAttributes::default(),
            record: Record::ObsRecord(Default::default()),
        }
    }

    /// Copy and return this [Rinex] with updated [Header].
    pub fn with_header(&self, header: Header) -> Self {
        Self {
            header,
            record: self.record.clone(),
            comments: self.comments.clone(),
            production: self.production.clone(),
        }
    }

    /// Replace [Header] with mutable access.
    pub fn replace_header(&mut self, header: Header) {
        self.header = header.clone();
    }

    /// Copy and return this [Rinex] with updated [Record]
    pub fn with_record(&self, record: Record) -> Self {
        Rinex {
            record,
            header: self.header.clone(),
            comments: self.comments.clone(),
            production: self.production.clone(),
        }
    }

    /// Replace [Record] with mutable access.
    pub fn replace_record(&mut self, record: Record) {
        self.record = record.clone();
    }

    /// Converts self to CRINEX (compressed RINEX) format.
    /// If current revision is < 3 then file gets converted to CRINEX1
    /// format, otherwise, modern Observations are converted to CRINEX3.
    /// This has no effect if self is not an Observation RINEX.
    ///
    /// ```
    /// use rinex::prelude::*;
    /// let rinex = Rinex::from_file("../test_resources/OBS/V3/DUTH0630.22O")
    ///     .unwrap();
    ///
    /// // convert to CRINEX
    /// let crinex = rinex.rnx2crnx();
    /// assert!(crinex.to_file("test.crx").is_ok());
    /// ```
    pub fn rnx2crnx(&self) -> Self {
        let mut s = self.clone();
        s.rnx2crnx_mut();
        s
    }

    /// Mutable [Self::rnx2crnx] implementation
    pub fn rnx2crnx_mut(&mut self) {
        if self.is_observation_rinex() {
            let mut crinex = CRINEX::default();
            crinex.version.major = match self.header.version.major {
                1 | 2 => 1,
                _ => 3,
            };
            crinex.date = epoch::now();
            crinex.prog = format!("geo-rust v{}", env!("CARGO_PKG_VERSION"));
            self.header = self.header.with_crinex(crinex);
        }
    }

    /// Copies and convert this supposedly Compact (compressed) [Rinex] into
    /// readable [Rinex]. This has no effect if this [Rinex] is not a compressed Observation RINEX.
    pub fn crnx2rnx(&self) -> Self {
        let mut s = self.clone();
        s.crnx2rnx_mut();
        s
    }

    /// [Rinex::crnx2rnx] mutable implementation
    pub fn crnx2rnx_mut(&mut self) {
        if self.is_observation_rinex() {
            let params = self.header.obs.as_ref().unwrap();
            self.header = self
                .header
                .with_observation_fields(observation::HeaderFields {
                    crinex: None,
                    codes: params.codes.clone(),
                    clock_offset_applied: params.clock_offset_applied,
                    scaling: params.scaling.clone(),
                    timeof_first_obs: params.timeof_first_obs,
                    timeof_last_obs: params.timeof_last_obs,
                });

            self.header.program = Some(format!("geo-rust v{}", env!("CARGO_PKG_VERSION")));
        }
    }

    /// Returns a file name that would describe this [Rinex] according to standard naming conventions.
    /// For this information to be 100% complete, this [Rinex] must originate a file that
    /// followed standard naming conventions itself.
    ///
    /// Otherwise you must provide [ProductionAttributes] yourself with "custom" values
    /// to fullfil the remaining fields.
    ///
    /// In any case, this method is infaillible: we will always generate something,
    /// missing fields are blanked.
    ///
    /// NB: this method
    ///  - generates an upper case [String] as per standard conventions.
    ///  - prefers lengthy (V3) names as opposed to short (V2) file names,
    /// when applied to Observation, Navigation and Meteo formats.
    /// Use "short" to change that default behavior.
    ///  - you can use "suffix" to append a custom suffix to the standard name right away.
    /// ```
    /// use rinex::prelude::*;
    /// // Parse a File that follows standard naming conventions
    /// // and verify we generate something correct
    /// ```
    pub fn standard_filename(
        &self,
        short: bool,
        suffix: Option<&str>,
        custom: Option<ProductionAttributes>,
    ) -> String {
        let header = &self.header;
        let rinextype = header.rinex_type;
        let is_crinex = header.is_crinex();
        let constellation = header.constellation;

        let mut filename = match rinextype {
            RinexType::IonosphereMaps => {
                let name = match custom {
                    Some(ref custom) => {
                        custom.name[..std::cmp::min(3, custom.name.len())].to_string()
                    },
                    None => self.production.name.clone(),
                };
                let region = match &custom {
                    Some(ref custom) => custom.region.unwrap_or('G'),
                    None => self.production.region.unwrap_or('G'),
                };
                let ddd = match &custom {
                    Some(ref custom) => format!("{:03}", custom.doy),
                    None => {
                        if let Some(epoch) = self.first_epoch() {
                            let ddd = epoch.day_of_year().round() as u32;
                            format!("{:03}", ddd)
                        } else {
                            format!("{:03}", self.production.doy)
                        }
                    },
                };
                let yy = match &custom {
                    Some(ref custom) => format!("{:02}", custom.year - 2_000),
                    None => {
                        if let Some(epoch) = self.first_epoch() {
                            let yy = epoch_decompose(epoch).0;
                            format!("{:02}", yy - 2_000)
                        } else {
                            format!("{:02}", self.production.year - 2_000)
                        }
                    },
                };
                ProductionAttributes::ionex_format(&name, region, &ddd, &yy)
            },
            RinexType::ObservationData | RinexType::MeteoData | RinexType::NavigationData => {
                let name = match custom {
                    Some(ref custom) => custom.name.clone(),
                    None => self.production.name.clone(),
                };
                let ddd = match &custom {
                    Some(ref custom) => format!("{:03}", custom.doy),
                    None => {
                        if let Some(epoch) = self.first_epoch() {
                            let ddd = epoch.day_of_year().round() as u32;
                            format!("{:03}", ddd)
                        } else {
                            "DDD".to_string()
                        }
                    },
                };
                if short {
                    let yy = match &custom {
                        Some(ref custom) => format!("{:02}", custom.year - 2_000),
                        None => {
                            if let Some(epoch) = self.first_epoch() {
                                let yy = epoch_decompose(epoch).0;
                                format!("{:02}", yy - 2_000)
                            } else {
                                "YY".to_string()
                            }
                        },
                    };
                    let ext = match rinextype {
                        RinexType::ObservationData => {
                            if is_crinex {
                                'D'
                            } else {
                                'O'
                            }
                        },
                        RinexType::MeteoData => 'M',
                        RinexType::NavigationData => match constellation {
                            Some(Constellation::Glonass) => 'G',
                            _ => 'N',
                        },
                        _ => unreachable!("unreachable"),
                    };
                    ProductionAttributes::rinex_short_format(&name, &ddd, &yy, ext)
                } else {
                    /* long /V3 like format */
                    let batch = match &custom {
                        Some(ref custom) => {
                            if let Some(details) = &custom.details {
                                details.batch
                            } else {
                                0
                            }
                        },
                        None => {
                            if let Some(details) = &self.production.details {
                                details.batch
                            } else {
                                0
                            }
                        },
                    };

                    let country = match &custom {
                        Some(ref custom) => {
                            if let Some(details) = &custom.details {
                                details.country.to_string()
                            } else {
                                "CCC".to_string()
                            }
                        },
                        None => {
                            if let Some(details) = &self.production.details {
                                details.country.to_string()
                            } else {
                                "CCC".to_string()
                            }
                        },
                    };

                    let src = match &header.rcvr {
                        Some(_) => 'R', // means GNSS rcvr
                        None => {
                            if let Some(details) = &self.production.details {
                                details.data_src.to_char()
                            } else {
                                'U' // means: unspecified
                            }
                        },
                    };

                    let yyyy = match &custom {
                        Some(ref custom) => format!("{:04}", custom.year),
                        None => {
                            if let Some(t0) = self.first_epoch() {
                                let yy = epoch_decompose(t0).0;
                                format!("{:04}", yy)
                            } else {
                                "YYYY".to_string()
                            }
                        },
                    };

                    let (hh, mm) = match &custom {
                        Some(ref custom) => {
                            if let Some(details) = &custom.details {
                                (format!("{:02}", details.hh), format!("{:02}", details.mm))
                            } else {
                                ("HH".to_string(), "MM".to_string())
                            }
                        },
                        None => {
                            if let Some(epoch) = self.first_epoch() {
                                let (_, _, _, hh, mm, _, _) = epoch_decompose(epoch);
                                (format!("{:02}", hh), format!("{:02}", mm))
                            } else {
                                ("HH".to_string(), "MM".to_string())
                            }
                        },
                    };

                    // FFU sampling rate
                    let ffu = match self.dominant_sample_rate() {
                        Some(duration) => FFU::from(duration).to_string(),
                        None => {
                            if let Some(ref custom) = custom {
                                if let Some(details) = &custom.details {
                                    if let Some(ffu) = details.ffu {
                                        ffu.to_string()
                                    } else {
                                        "XXX".to_string()
                                    }
                                } else {
                                    "XXX".to_string()
                                }
                            } else {
                                "XXX".to_string()
                            }
                        },
                    };

                    // ffu only in OBS file names
                    let ffu = match rinextype {
                        RinexType::ObservationData => Some(ffu),
                        _ => None,
                    };

                    // PPU periodicity
                    let ppu = match custom {
                        Some(custom) => {
                            if let Some(details) = &custom.details {
                                details.ppu
                            } else {
                                PPU::Unspecified
                            }
                        },
                        None => {
                            if let Some(details) = &self.production.details {
                                details.ppu
                            } else {
                                PPU::Unspecified
                            }
                        },
                    };

                    let fmt = match rinextype {
                        RinexType::ObservationData => "MO".to_string(),
                        RinexType::MeteoData => "MM".to_string(),
                        RinexType::NavigationData => match constellation {
                            Some(Constellation::Mixed) | None => "MN".to_string(),
                            Some(constell) => format!("M{:x}", constell),
                        },
                        _ => unreachable!("unreachable fmt"),
                    };

                    let ext = if is_crinex { "crx" } else { "rnx" };

                    ProductionAttributes::rinex_long_format(
                        &name,
                        batch,
                        &country,
                        src,
                        &yyyy,
                        &ddd,
                        &hh,
                        &mm,
                        &ppu.to_string(),
                        ffu.as_deref(),
                        &fmt,
                        ext,
                    )
                }
            },
            rinex => unimplemented!("{} format", rinex),
        };
        if let Some(suffix) = suffix {
            filename.push_str(suffix);
        }
        filename
    }

    /// Guesses File [ProductionAttributes] from the actual Record content.
    /// This is particularly useful when working with datasets we are confident about,
    /// yet that do not follow standard naming conventions.
    /// Note that this method is infaillible, because we default to blank fields
    /// in case we cannot retrieve them.
    ///
    /// Example:
    /// ```
    /// use rinex::prelude::*;
    ///
    /// // Parse file that does not follow naming conventions
    /// let rinex = Rinex::from_file("../test_resources/MET/V4/example1.txt");
    /// assert!(rinex.is_ok()); // As previously stated, we totally accept that
    /// let rinex = rinex.unwrap();
    ///
    /// // The standard filename generator has no means to generate something correct.
    /// let standard_name = rinex.standard_filename(true, None, None);
    /// assert_eq!(standard_name, "XXXX0070.21M");
    ///
    /// // Now use the smart attributes detector as custom attributes
    /// let guessed = rinex.guess_production_attributes();
    /// let standard_name = rinex.standard_filename(true, None, Some(guessed.clone()));
    ///
    /// // Short name are always correctly determined
    /// assert_eq!(standard_name, "bako0070.21M");
    ///
    /// // Modern (lengthy) names have fields like the Country code that cannot be recovered
    /// // if the original file did not follow standard conventions itself.
    /// let standard_name = rinex.standard_filename(false, None, Some(guessed.clone()));
    /// assert_eq!(standard_name, "bako00XXX_U_20210070000_00U_MM.rnx");
    /// ```
    pub fn guess_production_attributes(&self) -> ProductionAttributes {
        // start from content identified from the filename
        let mut attributes = self.production.clone();

        let first_epoch = self.first_epoch();
        let last_epoch = self.last_epoch();
        let first_epoch_gregorian = first_epoch.map(|t0| t0.to_gregorian_utc());

        match first_epoch_gregorian {
            Some((y, _, _, _, _, _, _)) => attributes.year = y as u32,
            _ => {},
        }
        match first_epoch {
            Some(t0) => attributes.doy = t0.day_of_year().round() as u32,
            _ => {},
        }

        // notes on attribute."name"
        // - Non detailed OBS RINEX: this is usually the station name
        //   which can be named after a geodetic marker
        // - Non detailed NAV RINEX: station name
        // - CLK RINEX: name of the local clock
        // - IONEX: agency
        match self.header.rinex_type {
            RinexType::ClockData => match &self.header.clock {
                Some(clk) => match &clk.ref_clock {
                    Some(refclock) => attributes.name = refclock.to_string(),
                    _ => {
                        if let Some(site) = &clk.site {
                            attributes.name = site.to_string();
                        } else {
                            if let Some(agency) = &self.header.agency {
                                attributes.name = agency.to_string();
                            }
                        }
                    },
                },
                _ => {
                    if let Some(agency) = &self.header.agency {
                        attributes.name = agency.to_string();
                    }
                },
            },
            RinexType::IonosphereMaps => {
                if let Some(agency) = &self.header.agency {
                    attributes.name = agency.to_string();
                }
            },
            _ => match &self.header.geodetic_marker {
                Some(marker) => attributes.name = marker.name.to_string(),
                _ => {
                    if let Some(agency) = &self.header.agency {
                        attributes.name = agency.to_string();
                    }
                },
            },
        }

        if let Some(ref mut details) = attributes.details {
            if let Some((_, _, _, hh, mm, _, _)) = first_epoch_gregorian {
                details.hh = hh;
                details.mm = mm;
            }
            if let Some(first_epoch) = first_epoch {
                if let Some(last_epoch) = last_epoch {
                    let total_dt = last_epoch - first_epoch;
                    details.ppu = PPU::from(total_dt);
                }
            }
        } else {
            attributes.details = Some(DetailedProductionAttributes {
                batch: 0,                      // see notes down below
                country: "XXX".to_string(),    // see notes down below
                data_src: DataSource::Unknown, // see notes down below
                ppu: match (first_epoch, last_epoch) {
                    (Some(first), Some(last)) => {
                        let total_dt = last - first;
                        PPU::from(total_dt)
                    },
                    _ => PPU::Unspecified,
                },
                ffu: self.dominant_sample_rate().map(FFU::from),
                hh: match first_epoch_gregorian {
                    Some((_, _, _, hh, _, _, _)) => hh,
                    _ => 0,
                },
                mm: match first_epoch_gregorian {
                    Some((_, _, _, _, mm, _, _)) => mm,
                    _ => 0,
                },
            });
        }
        /*
         * Several fields cannot be deduced from the actual
         * Record content. If provided filename did not describe them,
         * we have no means to recover them.
         * Example of such fields would be:
         *    + Country Code: would require a worldwide country database
         *    + Data source: is only defined in the filename
         */
        attributes
    }

    /// Parse [RINEX] content by consuming [BufReader] (efficient buffered reader).
    /// Attributes potentially described by a file name need to be provided either
    /// manually / externally, or guessed when parsing has been completed.
    pub fn parse<R: Read>(reader: &mut BufReader<R>) -> Result<Self, ParsingError> {
        // Parses Header section (=consumes header until this point)
        let mut header = Header::parse(reader)?;

        // Parse record (=consumes rest of this resource)
        // Comments are preserved and store "as is"
        let (record, comments) = Record::parse(&mut header, reader)?;

        Ok(Self {
            header,
            comments,
            record,
            production: Default::default(),
        })
    }

    /// Format [RINEX] into writable I/O using efficient buffered writer
    /// and following standard specifications. The revision to be followed is defined
    /// in [Header] section. This is the mirror operation of [Self::parse].
    pub fn format<W: Write>(&self, writer: &mut BufWriter<W>) -> Result<(), FormattingError> {
        self.header.format(writer)?;
        self.record.format(writer, &self.header)?;
        writer.flush()?;
        Ok(())
    }

    /// Parses [Rinex] from local readable file.
    /// Will panic if provided file does not exist or is not readable.
    /// See [Self::from_gzip_file] for seamless Gzip support.
    ///
    /// If file name follows standard naming conventions, then internal definitions
    /// will truly be complete. Otherwise [ProductionAttributes] cannot be fully determined.
    /// If you want or need to you can either
    ///  1. define it yourself with further customization
    ///  2. use the smart guesser (after parsing): [Self::guess_production_attributes]
    ///
    /// This is typically needed in data production contexts.
    ///
    /// The parser automatically picks up the RINEX format and we support
    /// all of them, CRINEX (Compat RINEX) is natively supported.
    /// The SINEX format is not allowed here, this will be handed by the decided library.
    ///
    /// Compact Observation RINEX example:
    /// ```
    /// example
    /// ```
    ///
    /// Navigation RINEX example:
    /// ```
    /// example
    /// ```
    pub fn from_file<P: AsRef<Path>>(path: P) -> Result<Rinex, ParsingError> {
        let path = path.as_ref();

        // deduce all we can from file name
        let file_attributes = match path.file_name() {
            Some(filename) => {
                let filename = filename.to_string_lossy().to_string();
                if let Ok(prod) = ProductionAttributes::from_str(&filename) {
                    prod
                } else {
                    ProductionAttributes::default()
                }
            },
            _ => ProductionAttributes::default(),
        };

        let fd = File::open(path).expect("from_file: open error");

        let mut reader = BufReader::new(fd);
        let mut rinex = Self::parse(&mut reader)?;
        rinex.production = file_attributes;
        Ok(rinex)
    }

    /// Dumps [RINEX] into writable local file (as readable ASCII UTF-8)
    /// using efficient buffered formatting.
    /// This is the mirror operation of [Self::from_file].
    /// Returns total amount of bytes that was generated.
    /// ```
    /// // Read a RINEX and dump it without any modifications
    /// use rinex::prelude::*;
    /// let rnx = Rinex::from_file("../test_resources/OBS/V3/DUTH0630.22O")
    ///   .unwrap();
    /// assert!(rnx.to_file("test.rnx").is_ok());
    /// ```
    ///
    /// Other useful links are in data production contexts:
    ///   * [Self::standard_filename] to generate a standardized filename
    ///   * [Self::guess_production_attributes] helps generate standardized filenames for
    ///     files that do not follow naming conventions
    pub fn to_file<P: AsRef<Path>>(&self, path: P) -> Result<(), FormattingError> {
        let fd = File::create(path)?;
        let mut writer = BufWriter::new(fd);
        self.format(&mut writer)?;
        Ok(())
    }

    /// Parses [Rinex] from local gzip compressed file.
    /// Will panic if provided file does not exist or is not readable.
    /// Refer to [Self::from_file] for more information.
    ///
    /// IONEX example:
    /// ```
    /// use rinex::prelude::Rinex;
    ///
    /// let rinex = Rinex::from_gzip_file("../test_resources/IONEX/V1/CKMG0020.22I.gz")
    ///     .unwrap();
    ///
    /// assert!(rinex.is_ionex());
    /// assert!(rinex.is_ionex_2d());
    ///
    /// let params = rinex.header.ionex
    ///     .as_ref()
    ///     .unwrap();
    ///
    /// // fixed altitude IONEX (=single isosurface)
    /// assert_eq!(params.grid.height.start, 350.0);
    /// assert_eq!(params.grid.height.end, 350.0);
    ///     
    /// // latitude grid
    /// assert_eq!(params.grid.latitude.start, 87.5);
    /// assert_eq!(params.grid.latitude.end, -87.5);
    /// assert_eq!(params.grid.latitude.spacing, -2.5);
    ///
    /// // longitude grid
    /// assert_eq!(params.grid.longitude.start, -180.0);
    /// assert_eq!(params.grid.longitude.end, 180.0);
    /// assert_eq!(params.grid.longitude.spacing, 5.0);

    /// assert_eq!(params.elevation_cutoff, 0.0);
    /// assert_eq!(params.mapping, None);
    /// ```
    #[cfg(feature = "flate2")]
    #[cfg_attr(docsrs, doc(cfg(feature = "flate2")))]
    pub fn from_gzip_file<P: AsRef<Path>>(path: P) -> Result<Rinex, ParsingError> {
        let path = path.as_ref();

        // deduce all we can from file name
        let file_attributes = match path.file_name() {
            Some(filename) => {
                let filename = filename.to_string_lossy().to_string();
                if let Ok(prod) = ProductionAttributes::from_str(&filename) {
                    prod
                } else {
                    ProductionAttributes::default()
                }
            },
            _ => ProductionAttributes::default(),
        };

        let fd = File::open(path).expect("from_file: open error");

        let reader = GzDecoder::new(fd);
        let mut reader = BufReader::new(reader);
        let mut rinex = Self::parse(&mut reader)?;
        rinex.production = file_attributes;
        Ok(rinex)
    }

    /// Dumps and gzip encodes [RINEX] into writable local file,
    /// using efficient buffered formatting.
    /// This is the mirror operation of [Self::from_gzip_file].
    /// Returns total amount of bytes that was generated.
    /// ```
    /// // Read a RINEX and dump it without any modifications
    /// use rinex::prelude::*;
    /// let rnx = Rinex::from_file("../test_resources/OBS/V3/DUTH0630.22O")
    ///   .unwrap();
    /// assert!(rnx.to_file("test.rnx").is_ok());
    /// ```
    ///
    /// Other useful links are in data production contexts:
    ///   * [Self::standard_filename] to generate a standardized filename
    ///   * [Self::guess_production_attributes] helps generate standardized filenames for
    ///     files that do not follow naming conventions
    #[cfg(feature = "flate2")]
    #[cfg_attr(docsrs, doc(cfg(feature = "flate2")))]
    pub fn to_gzip_file<P: AsRef<Path>>(&self, path: P) -> Result<(), FormattingError> {
        let fd = File::create(path)?;
        let compression = GzCompression::new(5);
        let mut writer = BufWriter::new(GzEncoder::new(fd, compression));
        self.format(&mut writer)?;
        Ok(())
    }

    /// Returns true if this is an ATX RINEX
    pub fn is_antex(&self) -> bool {
        self.header.rinex_type == types::Type::AntennaData
    }

    /// Returns true if this is a CLOCK RINEX
    pub fn is_clock_rinex(&self) -> bool {
        self.header.rinex_type == types::Type::ClockData
    }

    /// Retruns true if this is a NAV RINEX
    pub fn is_navigation_rinex(&self) -> bool {
        self.header.rinex_type == types::Type::NavigationData
    }

    /// Returns true if Differential Code Biases (DCBs)
    /// are compensated for, in this file, for this GNSS constellation.
    /// DCBs are biases due to tiny frequency differences,
    /// in both the SV embedded code generator, and receiver PLL.
    /// If this is true, that means all code signals received in from
    /// all SV within that constellation, have intrinsinc DCB compensation.
    /// In very high precision and specific applications, you then do not have
    /// to deal with their compensation yourself.
    pub fn dcb_compensation(&self, constellation: Constellation) -> bool {
        self.header
            .dcb_compensations
            .iter()
            .filter(|dcb| dcb.constellation == constellation)
            .count()
            > 0
    }
    /// Returns true if Antenna Phase Center variations are compensated
    /// for in this file. Useful for high precision application.
    pub fn pcv_compensation(&self, constellation: Constellation) -> bool {
        self.header
            .pcv_compensations
            .iter()
            .filter(|pcv| pcv.constellation == constellation)
            .count()
            > 0
    }

    /// Determines whether [Rinex] is the result of a previous [Merge] operation.
    /// That is, the combination of two files merged together.  
    /// This is determined by the presence of custom yet somewhat standardized [Comments].
    pub fn is_merged(&self) -> bool {
        let special_comment = String::from("FILE MERGE");
        for comment in self.header.comments.iter() {
            if comment.contains(&special_comment) {
                return true;
            }
        }
        false
    }
}

/*
 * Methods that return an Iterator exclusively.
 * These methods are used to browse data easily and efficiently.
 */
impl Rinex {
    /// Returns [Epoch] Iterator. This applies to all but ANTEX special format,
    /// for which we return null.
    pub fn epoch_iter(&self) -> Box<dyn Iterator<Item = Epoch> + '_> {
        if let Some(r) = self.record.as_obs() {
            Box::new(r.iter().map(|(k, _)| k.epoch))
        } else if let Some(r) = self.record.as_meteo() {
            Box::new(r.iter().map(|(k, _)| k.epoch).unique())
        } else if let Some(r) = self.record.as_doris() {
            Box::new(r.iter().map(|(k, _)| k.epoch))
        } else if let Some(r) = self.record.as_nav() {
            Box::new(r.iter().map(|(k, _)| *k))
        } else if let Some(r) = self.record.as_clock() {
            Box::new(r.iter().map(|(k, _)| *k))
        } else if let Some(r) = self.record.as_ionex() {
            Box::new(r.iter().map(|(k, _)| k.epoch).unique())
        } else {
            Box::new([].into_iter())
        }
    }

    /// Returns [SV] iterator. This applies to
    /// - Observation RINEX
    /// - Navigation RINEX
    /// - Clock RINEX
    /// - DORIS
    /// We return null for all other formats.
    /// ```
    /// extern crate gnss_rs as gnss;
    /// use rinex::prelude::*;
    /// use gnss_rs::prelude::*;
    /// use gnss_rs::sv; // sv!
    /// use std::str::FromStr; // sv!
    ///
    /// let rnx = Rinex::from_file("../test_resources/OBS/V2/aopr0010.17o")
    ///     .unwrap();
    /// let mut vehicles : Vec<_> = rnx.sv().collect(); // to run comparison
    /// vehicles.sort(); // to run comparison
    ///
    /// assert_eq!(vehicles, vec![
    ///     sv!("G01"), sv!("G03"), sv!("G06"),
    ///     sv!("G07"), sv!("G08"), sv!("G09"),
    ///     sv!("G11"), sv!("G14"), sv!("G16"),
    ///     sv!("G17"), sv!("G19"), sv!("G22"),
    ///     sv!("G23"), sv!("G26"), sv!("G27"),
    ///     sv!("G28"), sv!("G30"), sv!("G31"),
    ///     sv!("G32")]);
    /// ```
    pub fn sv_iter(&self) -> Box<dyn Iterator<Item = SV> + '_> {
        if self.is_observation_rinex() {
            Box::new(
                self.signal_observations_iter()
                    .map(|(_, v)| v.sv)
                    .sorted()
                    .unique(),
            )
        } else if let Some(record) = self.record.as_nav() {
            Box::new(
                record
                    .iter()
                    .flat_map(|(_, frames)| {
                        frames
                            .iter()
                            .filter_map(|fr| {
                                if let Some((_, sv, _)) = fr.as_eph() {
                                    Some(sv)
                                } else if let Some((_, sv, _)) = fr.as_eop() {
                                    Some(sv)
                                } else if let Some((_, sv, _)) = fr.as_ion() {
                                    Some(sv)
                                } else if let Some((_, sv, _)) = fr.as_sto() {
                                    Some(sv)
                                } else {
                                    None
                                }
                            })
                            .collect::<Vec<_>>()
                            .into_iter()
                    })
                    .unique(),
            )
        } else if let Some(record) = self.record.as_clock() {
            Box::new(
                // grab all embedded sv clocks
                record
                    .iter()
                    .flat_map(|(_, keys)| {
                        keys.iter()
                            .filter_map(|(key, _)| key.clock_type.as_sv())
                            .collect::<Vec<_>>()
                            .into_iter()
                    })
                    .unique(),
            )
        } else {
            Box::new([].into_iter())
        }
    }

    // /// List all [`SV`] per epoch of appearance.
    // /// ```
    // /// use rinex::prelude::*;
    // /// use std::str::FromStr;
    // /// let rnx = Rinex::from_file("../test_resources/OBS/V2/aopr0010.17o")
    // ///     .unwrap();
    // ///
    // /// let mut data = rnx.sv_epoch();
    // ///
    // /// if let Some((epoch, vehicles)) = data.nth(0) {
    // ///     assert_eq!(epoch, Epoch::from_str("2017-01-01T00:00:00 GPST").unwrap());
    // ///     let expected = vec![
    // ///         SV::new(Constellation::GPS, 03),
    // ///         SV::new(Constellation::GPS, 08),
    // ///         SV::new(Constellation::GPS, 14),
    // ///         SV::new(Constellation::GPS, 16),
    // ///         SV::new(Constellation::GPS, 22),
    // ///         SV::new(Constellation::GPS, 23),
    // ///         SV::new(Constellation::GPS, 26),
    // ///         SV::new(Constellation::GPS, 27),
    // ///         SV::new(Constellation::GPS, 31),
    // ///         SV::new(Constellation::GPS, 32),
    // ///     ];
    // ///     assert_eq!(*vehicles, expected);
    // /// }
    // /// ```
    // pub fn sv_epoch(&self) -> Box<dyn Iterator<Item = (Epoch, Vec<SV>)> + '_> {
    //     if let Some(record) = self.record.as_obs() {
    //         Box::new(
    //             record.iter().map(|((epoch, _), (_clk, entries))| {
    //                 (*epoch, entries.keys().unique().cloned().collect())
    //             }),
    //         )
    //     } else if let Some(record) = self.record.as_nav() {
    //         Box::new(
    //             // grab all vehicles through all epochs,
    //             // fold them into individual lists
    //             record.iter().map(|(epoch, frames)| {
    //                 (
    //                     *epoch,
    //                     frames
    //                         .iter()
    //                         .filter_map(|fr| {
    //                             if let Some((_, sv, _)) = fr.as_eph() {
    //                                 Some(sv)
    //                             } else if let Some((_, sv, _)) = fr.as_eop() {
    //                                 Some(sv)
    //                             } else if let Some((_, sv, _)) = fr.as_ion() {
    //                                 Some(sv)
    //                             } else if let Some((_, sv, _)) = fr.as_sto() {
    //                                 Some(sv)
    //                             } else {
    //                                 None
    //                             }
    //                         })
    //                         .fold(vec![], |mut list, sv| {
    //                             if !list.contains(&sv) {
    //                                 list.push(sv);
    //                             }
    //                             list
    //                         }),
    //                 )
    //             }),
    //         )
    //     } else {
    //         panic!(
    //             ".sv_epoch() is not feasible on \"{:?}\" RINEX",
    //             self.header.rinex_type
    //         );
    //     }
    // }

    /// Returns [Constellation]s Iterator.
    /// ```
    /// use rinex::prelude::*;
    /// use itertools::Itertools; // .sorted()
    /// let rnx = Rinex::from_file("../test_resources/OBS/V3/ACOR00ESP_R_20213550000_01D_30S_MO.rnx")
    ///     .unwrap();
    ///
    /// assert!(
    ///     rnx.constellations_iter().sorted().eq(
    ///         vec![
    ///             Constellation::GPS,
    ///             Constellation::Glonass,
    ///             Constellation::BeiDou,
    ///             Constellation::Galileo,
    ///         ]
    ///     ),
    ///     "parsed wrong GNSS context",
    /// );
    /// ```
    pub fn constellations_iter(&self) -> Box<dyn Iterator<Item = Constellation> + '_> {
        // Creates a unique list from .sv_iter()
        Box::new(self.sv_iter().map(|sv| sv.constellation).unique().sorted())
    }

    // /// Returns an Iterator over Unique Constellations, per Epoch
    // pub fn constellation_epoch(
    //     &self,
    // ) -> Box<dyn Iterator<Item = (Epoch, Vec<Constellation>)> + '_> {
    //     Box::new(self.sv_epoch().map(|(epoch, svnn)| {
    //         (
    //             epoch,
    //             svnn.iter().map(|sv| sv.constellation).unique().collect(),
    //         )
    //     }))
    // }

    /// Returns [Observable]s Iterator.
    /// Applies to Observation RINEX, Meteo RINEX and DORIS.
    /// Returns null for any other formats.  
    /// ```
    /// use rinex::prelude::*;
    ///
    /// // Observation RINEX (example)
    /// let rinex = Rinex::from_file("../test_resources/CRNX/V1/AJAC3550.21D")
    ///     .unwrap();
    /// for observable in rinex.observables_iter() {
    ///     if observable.is_phase_observable() {
    ///         // do something
    ///     }
    /// }
    ///
    /// // Meteo (example)
    /// let rinex = Rinex::from_file("../test_resources/MET/V2/abvi0010.15m")
    ///     .unwrap();
    /// for observable in rinex.observables_iter() {
    ///     if *observable == Observable::Temperature {
    ///         // do something
    ///     }
    /// }
    ///
    /// // DORIS (example)
    /// use rinex::prelude::*;
    /// let rinex = Rinex::from_gzip_file("../test_resources/DOR/V3/cs2rx18164.gz")
    ///     .unwrap();
    /// for observable in rinex.observables_iter() {
    ///     if observable.is_pseudorange_observable() {
    ///         // do something
    ///     }
    /// }
    /// ```
    pub fn observables_iter(&self) -> Box<dyn Iterator<Item = &Observable> + '_> {
        if self.is_observation_rinex() {
            Box::new(
                self.signal_observations_iter()
                    .map(|(_, v)| &v.observable)
                    .unique()
                    .sorted(),
            )
        } else if self.is_meteo_rinex() {
            Box::new(
                self.meteo_observations_iter()
                    .map(|(k, _)| &k.observable)
                    .unique()
                    .sorted(),
            )
        // } else if self.record.as_doris().is_some() {
        //     Box::new(
        //         self.doris()
        //             .flat_map(|(_, stations)| {
        //                 stations
        //                     .iter()
        //                     .flat_map(|(_, observables)| observables.iter().map(|(k, _)| k))
        //             })
        //             .unique(),
        //     )
        } else {
            Box::new([].into_iter())
        }
    }

    /// Returns Navigation Data interator (any type of message).
    /// NAV records may contain several different types of frames.
    /// You should prefer more precise methods, like [ephemeris] or
    /// [ionosphere_models] but those require the "nav" feature.
    /// ```
    /// use rinex::prelude::*;
    /// use rinex::navigation::NavMsgType;
    /// let rinex = Rinex::from_file("../test_resources/NAV/V2/amel0010.21g")
    ///     .unwrap();
    /// for (epoch, nav_frames) in rinex.navigation() {
    ///     for frame in nav_frames {
    ///         // this record only contains ephemeris frames
    ///         assert!(frame.as_eph().is_some());
    ///         assert!(frame.as_ion().is_none());
    ///         assert!(frame.as_eop().is_none());
    ///         assert!(frame.as_sto().is_none());
    ///         if let Some((msg, sv, data)) = frame.as_eph() {
    ///             // this record only contains legacy frames
    ///             assert_eq!(msg, NavMsgType::LNAV);
    ///         }
    ///     }
    /// }
    /// ```
    pub fn navigation(&self) -> Box<dyn Iterator<Item = (&Epoch, &Vec<NavFrame>)> + '_> {
        Box::new(
            self.record
                .as_nav()
                .into_iter()
                .flat_map(|record| record.iter()),
        )
    }

    /// ANTEX antennas specifications browsing
    pub fn antennas(
        &self,
    ) -> Box<dyn Iterator<Item = &(Antenna, HashMap<Carrier, FrequencyDependentData>)> + '_> {
        Box::new(
            self.record
                .as_antex()
                .into_iter()
                .flat_map(|record| record.iter()),
        )
    }

    /// Modifies [Rinex] in place with observation differentiation
    /// using the remote (RHS) counterpart, for each identical observation and signal source.
    /// This only applies to Observation RINEX (1), DORIS (2) or Meteo RINEX (3).
    /// 1: only same [Observable] from same [SV] are differentiated
    /// 2: only same [Observable] from same [Station] are diffentiated
    /// 3: only same [Observable] are differentiated.
    ///
    /// This allows analyzing a local clock used as GNSS receiver reference clock
    /// spread to dual GNSS receiver, by means of phase differential analysis.
    pub fn observation_substract_mut(&mut self, rhs: &Self) {
        if let Some(rhs) = rhs.record.as_obs() {
            if let Some(rec) = self.record.as_mut_obs() {
                for (k, v) in rec.iter_mut() {
                    if let Some(rhs) = rhs.get(&k) {
                        for signal in v.signals.iter_mut() {
                            if let Some(rhs) = rhs
                                .signals
                                .iter()
                                .filter(|sig| {
                                    sig.observable == signal.observable && sig.sv == signal.sv
                                })
                                .reduce(|k, _| k)
                            {
                                signal.value -= rhs.value;
                            }
                        }
                    }
                }
            }
        } else if let Some(rhs) = rhs.record.as_doris() {
            if let Some(rec) = self.record.as_mut_doris() {
                for (k, v) in rec.iter_mut() {
                    if let Some(rhs) = rhs.get(&k) {
                        for (k, v) in v.signals.iter_mut() {
                            if let Some(rhs) = rhs.signals.get(&k) {
                                v.value -= rhs.value;
                            }
                        }
                    }
                }
            }
        } else if let Some(rhs) = rhs.record.as_meteo() {
            if let Some(rec) = self.record.as_mut_meteo() {
                for (k, v) in rec.iter_mut() {
                    if let Some(rhs) = rhs.get(&k) {
                        *v -= rhs;
                    }
                }
            }
        }
    }

    /// Copies and returns new [Rinex] that is the result
    /// of observation differentiation. See [Self::observation_substract_mut] for more
    /// information.
    pub fn observation_substract(&self, rhs: &Self) -> Self {
        let mut s = self.clone();
        s.observation_substract_mut(rhs);
        s
    }
}

#[cfg(feature = "nav")]
use crate::navigation::{
    BdModel, EopMessage, Ephemeris, IonMessage, KbModel, NavMsgType, NgModel, StoMessage,
};

/*
 * NAV RINEX specific methods: only available on crate feature.
 * Either specific Iterators, or meaningful data we can extract.
 */
#[cfg(feature = "nav")]
#[cfg_attr(docsrs, doc(cfg(feature = "nav")))]
impl Rinex {
    /// Returns a Unique Iterator over [`NavMsgType`]s that were identified
    /// ```
    /// use rinex::prelude::*;
    /// use rinex::navigation::NavMsgType;
    /// let rinex = Rinex::from_file("../test_resources/NAV/V2/amel0010.21g")
    ///     .unwrap();
    /// assert!(
    ///     rinex.nav_msg_type().eq(
    ///         vec![NavMsgType::LNAV],
    ///     ),
    ///     "this file only contains legacy frames"
    /// );
    /// ```
    pub fn nav_msg_type(&self) -> Box<dyn Iterator<Item = NavMsgType> + '_> {
        Box::new(
            self.navigation()
                .map(|(_, frames)| {
                    frames
                        .iter()
                        .filter_map(|fr| {
                            if let Some((msg, _, _)) = fr.as_eph() {
                                Some(msg)
                            } else if let Some((msg, _, _)) = fr.as_ion() {
                                Some(msg)
                            } else if let Some((msg, _, _)) = fr.as_eop() {
                                Some(msg)
                            } else if let Some((msg, _, _)) = fr.as_sto() {
                                Some(msg)
                            } else {
                                None
                            }
                        })
                        .fold(vec![], |mut list, msg| {
                            list.push(msg);
                            list
                        })
                        .into_iter()
                })
                .fold(vec![], |mut list, items| {
                    for item in items {
                        if !list.contains(&item) {
                            list.push(item); // create a unique list
                        }
                    }
                    list
                })
                .into_iter(),
        )
    }
    /// Returns Ephemeris frames interator.
    /// ```
    /// use rinex::prelude::*;
    /// use rinex::navigation::NavMsgType;
    /// let rinex = Rinex::from_file("../test_resources/NAV/V2/amel0010.21g")
    ///     .unwrap();
    /// for (epoch, (msg, sv, data)) in rinex.ephemeris() {
    ///     // this record only contains Legacy NAV frames
    ///     assert_eq!(msg, NavMsgType::LNAV);
    /// }
    /// ```
    pub fn ephemeris(
        &self,
    ) -> Box<dyn Iterator<Item = (&Epoch, (NavMsgType, SV, &Ephemeris))> + '_> {
        Box::new(self.navigation().flat_map(|(e, frames)| {
            frames.iter().filter_map(move |fr| {
                if let Some((msg, sv, eph)) = fr.as_eph() {
                    Some((e, (msg, sv, eph)))
                } else {
                    None
                }
            })
        }))
    }
    /// Returns [SV] [Orbit]al state vector (if we can) at specified [Epoch] `t`.
    /// Self must be NAV RINEX.
    pub fn sv_orbit(&self, sv: SV, t: Epoch) -> Option<Orbit> {
        let (toc, _, eph) = self.sv_ephemeris(sv, t)?;
        eph.kepler2position(sv, toc, t)
    }
    /// Returns [SV] attitude vector (if we can) at specified [Epoch] `t`
    /// with respect to specified reference point expressed as an [Orbit].
    /// [Self] must be NAV RINEX.
    pub fn sv_azimuth_elevation_range(
        &self,
        sv: SV,
        t: Epoch,
        rx_orbit: Orbit,
        almanac: &Almanac,
    ) -> Option<AzElRange> {
        let sv_orbit = self.sv_orbit(sv, t)?;
        let azelrange = almanac
            .azimuth_elevation_range_sez(sv_orbit, rx_orbit, None, None)
            .ok()?;
        Some(azelrange)
    }
    /// Ephemeris selection method. Use this method to select Ephemeris
    /// for [SV] at [Epoch], to be used in navigation.
    /// Returns (ToC, ToE and ephemeris frame).
    /// Note that ToE = ToC for GEO/SBAS vehicles, because this field does not exist.
    pub fn sv_ephemeris(&self, sv: SV, t: Epoch) -> Option<(Epoch, Epoch, &Ephemeris)> {
        let sv_ts = sv.constellation.timescale()?;
        if sv.constellation.is_sbas() {
            let (toc, (_, _, eph)) = self
                .ephemeris()
                .filter(|(t_i, (_, sv_i, _eph_i))| sv == *sv_i)
                .reduce(|k, _| k)?;
            Some((*toc, *toc, eph))
        } else {
            self.ephemeris()
                .filter_map(|(t_i, (_, sv_i, eph_i))| {
                    if sv_i == sv {
                        if eph_i.is_valid(sv, t) && t >= *t_i {
                            let toe = eph_i.toe(sv_ts)?;
                            Some((*t_i, toe, eph_i))
                        } else {
                            None
                        }
                    } else {
                        None
                    }
                })
                .min_by_key(|(toc_i, _, _)| (t - *toc_i).abs())
        }
    }
    /// [SV] embedded clock offset (s), drift (s.s⁻¹) and drift rate (s.s⁻²) Iterator.
    /// ```
    /// use rinex::prelude::*;
    /// let mut rinex = Rinex::from_file("../test_resources/NAV/V3/CBW100NLD_R_20210010000_01D_MN.rnx")
    ///     .unwrap();
    /// for (epoch, sv, (offset, drift, drift_rate)) in rinex.sv_clock() {
    ///     // sv: satellite vehicle
    ///     // offset [s]
    ///     // clock drift [s.s⁻¹]
    ///     // clock drift rate [s.s⁻²]
    /// }
    /// ```
    pub fn sv_clock(&self) -> Box<dyn Iterator<Item = (Epoch, SV, (f64, f64, f64))> + '_> {
        Box::new(
            self.ephemeris()
                .map(|(e, (_, sv, data))| (*e, sv, data.sv_clock())),
        )
    }
    /*
     * [IonMessage] Iterator
     */
    fn ionod_correction_models(
        &self,
    ) -> Box<dyn Iterator<Item = (Epoch, (NavMsgType, SV, IonMessage))> + '_> {
        /*
         * Answers both OLD and MODERN RINEX requirements
         * In RINEX2/3, midnight UTC is the publication datetime
         */
        let t0 = self.first_epoch().unwrap(); // will fail on invalid RINEX
        let t0 = Epoch::from_utc_days(t0.to_utc_days().round());
        Box::new(
            self.header
                .ionod_corrections
                .iter()
                .map(move |(c, ion)| (t0, (NavMsgType::LNAV, SV::new(*c, 1), *ion)))
                .chain(self.navigation().flat_map(|(t, frames)| {
                    frames.iter().filter_map(move |fr| {
                        let (msg, sv, ion) = fr.as_ion()?;
                        Some((*t, (msg, sv, *ion)))
                    })
                })),
        )
    }
    /// Returns [`KbModel`] Iterator.
    /// RINEX4 is the real application of this, as it provides model updates
    /// during the day. You're probably more interested
    /// in using [ionod_correction] instead of this, especially in PPP:
    /// ```
    /// use rinex::prelude::*;
    /// use rinex::navigation::KbRegionCode;
    /// let rinex = Rinex::from_file("../test_resources/NAV/V4/KMS300DNK_R_20221591000_01H_MN.rnx.gz")
    ///     .unwrap();
    /// for (epoch, _sv, kb_model) in rinex.klobuchar_models() {
    ///     let alpha = kb_model.alpha;
    ///     let beta = kb_model.beta;
    ///     assert_eq!(kb_model.region, KbRegionCode::WideArea);
    /// }
    /// ```
    /// We support all RINEX3 constellations. When working with this revision,
    /// you only get one model per day (24 hour validity period). [ionod_correction]
    /// does that verification internally.
    /// ```
    /// use std::str::FromStr;
    /// use rinex::prelude::*;
    /// let rinex = Rinex::from_file("../test_resources/NAV/V3/CBW100NLD_R_20210010000_01D_MN.rnx")
    ///     .unwrap();
    /// let t0 = Epoch::from_str("2021-01-01T00:00:00 UTC")
    ///     .unwrap(); // model publication Epoch
    /// for (t, sv, model) in rinex.klobuchar_models() {
    ///     assert_eq!(t, t0);
    ///     // You should use "t==t0" to compare and verify model validity
    ///     // withint a 24 hour time frame.
    ///     // Note that we support all RINEX3 constellations
    ///     if sv.constellation == Constellation::BeiDou {
    ///         assert_eq!(model.alpha.0, 1.1176E-8);
    ///     }
    /// }
    /// ```
    /// Klobuchar models exists in RINEX2 and this method applies similarly.
    pub fn klobuchar_models(&self) -> Box<dyn Iterator<Item = (Epoch, SV, KbModel)> + '_> {
        Box::new(
            self.ionod_correction_models()
                .filter_map(|(t, (_, sv, ion))| ion.as_klobuchar().map(|model| (t, sv, *model))),
        )
    }
    /// Returns [`NgModel`] Iterator.
    /// RINEX4 is the real application of this, as it provides model updates
    /// during the day. You're probably more interested
    /// in using [ionod_correction] instead of this, especially in PPP:
    /// ```
    /// use rinex::prelude::*;
    /// let rinex = Rinex::from_file("../test_resources/NAV/V4/KMS300DNK_R_20221591000_01H_MN.rnx.gz")
    ///     .unwrap();
    /// for (epoch, ng_model) in rinex.nequick_g_models() {
    ///     let (a0, a1, a2) = ng_model.a;
    ///     let region = ng_model.region; // bitflag: supports bitmasking operations
    /// }
    /// ```
    /// We support all RINEX3 constellations. When working with this revision,
    /// you only get one model per day (24 hour validity period). You should prefer
    /// [ionod_correction] which does that check internally:
    /// ```
    /// use std::str::FromStr;
    /// use rinex::prelude::*;
    /// let rinex = Rinex::from_file("../test_resources/NAV/V3/CBW100NLD_R_20210010000_01D_MN.rnx")
    ///     .unwrap();
    /// let t0 = Epoch::from_str("2021-01-01T00:00:00 UTC")
    ///     .unwrap(); // model publication Epoch
    /// for (t, model) in rinex.nequick_g_models() {
    ///     assert_eq!(t, t0);
    ///     // You should use "t==t0" to compare and verify model validity
    ///     // within a 24 hour time frame.
    ///     assert_eq!(model.a.0, 66.25_f64);
    /// }
    /// ```
    /// Nequick-G model is not known to RINEX2 and only applies to RINEX V>2.
    pub fn nequick_g_models(&self) -> Box<dyn Iterator<Item = (Epoch, NgModel)> + '_> {
        Box::new(
            self.ionod_correction_models()
                .filter_map(|(t, (_, _, ion))| ion.as_nequick_g().map(|model| (t, *model))),
        )
    }
    /// Returns [`BdModel`] Iterator.
    /// RINEX4 is the real application of this, as it provides model updates
    /// during the day. You're probably more interested
    /// in using [ionod_correction] instead of this, especially in PPP:
    /// ```
    /// use rinex::prelude::*;
    /// let rinex = Rinex::from_file("../test_resources/NAV/V4/KMS300DNK_R_20221591000_01H_MN.rnx.gz")
    ///     .unwrap();
    /// for (epoch, bd_model) in rinex.bdgim_models() {
    ///     let alpha_tecu = bd_model.alpha;
    /// }
    /// ```
    /// BDGIM was introduced in RINEX4, therefore this method does not apply
    /// to older revisions and returns an empty Iterator.
    pub fn bdgim_models(&self) -> Box<dyn Iterator<Item = (Epoch, BdModel)> + '_> {
        Box::new(
            self.ionod_correction_models()
                .filter_map(|(t, (_, _, ion))| ion.as_bdgim().map(|model| (t, *model))),
        )
    }
    /// Returns Ionospheric delay compensation, to apply at "t" desired Epoch
    /// and desired location. NB: we only support Klobuchar models at the moment,
    /// as we don't know how to convert other models (feel free to contribute).
    /// "t" must be within a 24 hour time frame of the oldest model.
    /// When working with RINEX2/3, the model is published at midnight
    /// and you should expect discontinuities when a new model is being published.
    pub fn ionod_correction(
        &self,
        t: Epoch,
        sv_elevation: f64,
        sv_azimuth: f64,
        user_lat_ddeg: f64,
        user_lon_ddeg: f64,
        carrier: Carrier,
    ) -> Option<f64> {
        // determine nearest in time
        let (_, (model_sv, model)) = self
            .ionod_correction_models()
            .filter_map(|(t_i, (_, sv_i, msg_i))| {
                // TODO
                // calculations currently limited to KB model: implement others
                let _ = msg_i.as_klobuchar()?;
                // At most 1 day from publication time
                if t_i <= t && (t - t_i) < 24.0 * Unit::Hour {
                    Some((t_i, (sv_i, msg_i)))
                } else {
                    None
                }
            })
            .min_by_key(|(t_i, _)| (t - *t_i))?;

        // TODO
        // calculations currently limited to KB model: implement others
        let kb = model.as_klobuchar().unwrap();
        let h_km = match model_sv.constellation {
            Constellation::BeiDou => 375.0,
            // we only expect BDS or GPS here,
            // wrongly formed RINEX will cause innacurate results
            Constellation::GPS | _ => 350.0,
        };
        Some(kb.meters_delay(
            t,
            sv_elevation,
            sv_azimuth,
            h_km,
            user_lat_ddeg,
            user_lon_ddeg,
            carrier,
        ))
    }
    /// Returns [`StoMessage`] frames Iterator
    /// ```
    /// use rinex::prelude::*;
    /// let rnx = Rinex::from_file("../test_resources/NAV/V4/KMS300DNK_R_20221591000_01H_MN.rnx.gz")
    ///     .unwrap();
    /// for (epoch, (msg, sv, data)) in rnx.system_time_offset() {
    ///    let system = data.system.clone(); // time system
    ///    let utc = data.utc.clone(); // UTC provider
    ///    let t_tm = data.t_tm; // message transmission time in week seconds
    ///    let (a, dadt, ddadt) = data.a;
    /// }
    /// ```
    pub fn system_time_offset(
        &self,
    ) -> Box<dyn Iterator<Item = (&Epoch, (NavMsgType, SV, &StoMessage))> + '_> {
        Box::new(self.navigation().flat_map(|(e, frames)| {
            frames.iter().filter_map(move |fr| {
                if let Some((msg, sv, sto)) = fr.as_sto() {
                    Some((e, (msg, sv, sto)))
                } else {
                    None
                }
            })
        }))
    }
    /// Returns [`EopMessage`] frames Iterator
    /// ```
    /// use rinex::prelude::*;
    /// let rnx = Rinex::from_file("../test_resources/NAV/V4/KMS300DNK_R_20221591000_01H_MN.rnx.gz")
    ///     .unwrap();
    /// for (epoch, (msg, sv, eop)) in rnx.earth_orientation() {
    ///     let (x, dxdt, ddxdt) = eop.x;
    ///     let (y, dydt, ddydt) = eop.x;
    ///     let t_tm = eop.t_tm;
    ///     let (u, dudt, ddudt) = eop.delta_ut1;
    /// }
    /// ```
    pub fn earth_orientation(
        &self,
    ) -> Box<dyn Iterator<Item = (&Epoch, (NavMsgType, SV, &EopMessage))> + '_> {
        Box::new(self.navigation().flat_map(|(e, frames)| {
            frames.iter().filter_map(move |fr| {
                if let Some((msg, sv, eop)) = fr.as_eop() {
                    Some((e, (msg, sv, eop)))
                } else {
                    None
                }
            })
        }))
    }
    /// Forms a Ut1 Provider as an [DeltaTaiUt1] Iterator from [Self] which must
    /// be a NAV V4 RINEX file with EOP messages.
    pub fn ut1_provider(&self) -> Box<dyn Iterator<Item = DeltaTaiUt1> + '_> {
        Box::new(
            self.earth_orientation()
                .map(|(t, (_, _sv, eop))| DeltaTaiUt1 {
                    epoch: *t,
                    delta_tai_minus_ut1: Duration::from_seconds(eop.delta_ut1.0),
                }),
        )
    }
}

#[cfg(feature = "processing")]
#[cfg_attr(docsrs, doc(cfg(feature = "processing")))]
impl Preprocessing for Rinex {}

#[cfg(feature = "processing")]
#[cfg_attr(docsrs, doc(cfg(feature = "processing")))]
impl RepairTrait for Rinex {
    fn repair(&self, r: Repair) -> Self {
        let mut s = self.clone();
        s.repair_mut(r);
        s
    }
    fn repair_mut(&mut self, r: Repair) {
        if let Some(rec) = self.record.as_mut_obs() {
            observation_repair_mut(rec, r);
        } else if let Some(rec) = self.record.as_mut_meteo() {
            meteo_repair_mut(rec, r);
        } else if let Some(rec) = self.record.as_mut_doris() {
            doris_repair_mut(rec, r);
        } else if let Some(rec) = self.record.as_mut_ionex() {
            ionex_repair_mut(rec, r);
        }
    }
}

#[cfg(feature = "processing")]
#[cfg_attr(docsrs, doc(cfg(feature = "processing")))]
impl Masking for Rinex {
    fn mask(&self, f: &MaskFilter) -> Self {
        let mut s = self.clone();
        s.mask_mut(f);
        s
    }
    fn mask_mut(&mut self, f: &MaskFilter) {
        if let Some(rec) = self.record.as_mut_obs() {
            observation_mask_mut(rec, f);
        } else if let Some(rec) = self.record.as_mut_nav() {
            navigation_mask_mut(rec, f);
        } else if let Some(rec) = self.record.as_mut_clock() {
            clock_mask_mut(rec, f);
        } else if let Some(rec) = self.record.as_mut_meteo() {
            meteo_mask_mut(rec, f);
        } else if let Some(rec) = self.record.as_mut_doris() {
            doris_mask_mut(rec, f);
        } else if let Some(rec) = self.record.as_mut_ionex() {
            ionex_mask_mut(rec, f);
        }
        header_mask_mut(&mut self.header, f);
    }
}

#[cfg(feature = "processing")]
#[cfg_attr(docsrs, doc(cfg(feature = "processing")))]
impl Decimate for Rinex {
    fn decimate(&self, f: &DecimationFilter) -> Self {
        let mut s = self.clone();
        s.decimate_mut(f);
        s
    }
    fn decimate_mut(&mut self, f: &DecimationFilter) {
        if let Some(rec) = self.record.as_mut_obs() {
            observation_decim_mut(rec, f)
        } else if let Some(rec) = self.record.as_mut_nav() {
            navigation_decim_mut(rec, f)
        } else if let Some(rec) = self.record.as_mut_clock() {
            clock_decim_mut(rec, f)
        } else if let Some(rec) = self.record.as_mut_meteo() {
            meteo_decim_mut(rec, f)
        } else if let Some(rec) = self.record.as_mut_doris() {
            doris_decim_mut(rec, f)
        } else if let Some(rec) = self.record.as_mut_ionex() {
            ionex_decim_mut(rec, f)
        }
    }
}

#[cfg(feature = "clock")]
use crate::clock::{ClockKey, ClockProfile, ClockProfileType};

/*
 * Clock RINEX specific feature
 */
#[cfg(feature = "clock")]
#[cfg_attr(docsrs, doc(cfg(feature = "clock")))]
impl Rinex {
    /// Returns Iterator over Clock RINEX content.
    pub fn precise_clock(
        &self,
    ) -> Box<dyn Iterator<Item = (&Epoch, &BTreeMap<ClockKey, ClockProfile>)> + '_> {
        Box::new(
            self.record
                .as_clock()
                .into_iter()
                .flat_map(|record| record.iter()),
        )
    }
    /// Returns Iterator over Clock RINEX content for Space Vehicles only (not ground stations).
    pub fn precise_sv_clock(
        &self,
    ) -> Box<dyn Iterator<Item = (Epoch, SV, ClockProfileType, ClockProfile)> + '_> {
        Box::new(self.precise_clock().flat_map(|(epoch, rec)| {
            rec.iter().filter_map(|(key, profile)| {
                key.clock_type
                    .as_sv()
                    .map(|sv| (*epoch, sv, key.profile_type.clone(), profile.clone()))
            })
        }))
    }
    /// Returns Iterator over Clock RINEX content for Ground Station clocks only (not onboard clocks)
    pub fn precise_station_clock(
        &self,
    ) -> Box<dyn Iterator<Item = (Epoch, String, ClockProfileType, ClockProfile)> + '_> {
        Box::new(self.precise_clock().flat_map(|(epoch, rec)| {
            rec.iter().filter_map(|(key, profile)| {
                key.clock_type.as_station().map(|clk_name| {
                    (
                        *epoch,
                        clk_name.clone(),
                        key.profile_type.clone(),
                        profile.clone(),
                    )
                })
            })
        }))
    }
}

/*
 * ANTEX specific feature
 */
#[cfg(feature = "antex")]
#[cfg_attr(docsrs, doc(cfg(feature = "antex")))]
impl Rinex {
    /// Iterates over antenna specifications that are still valid
    pub fn antex_valid_calibrations(
        &self,
        now: Epoch,
    ) -> Box<dyn Iterator<Item = (&Antenna, &HashMap<Carrier, FrequencyDependentData>)> + '_> {
        Box::new(self.antennas().filter_map(move |(ant, data)| {
            if ant.is_valid(now) {
                Some((ant, data))
            } else {
                None
            }
        }))
    }
    /// Returns APC offset for given spacecraft, expressed in NEU coordinates [mm] for given
    /// frequency. "now" is used to determine calibration validity (in time).
    pub fn sv_antenna_apc_offset(
        &self,
        now: Epoch,
        sv: SV,
        freq: Carrier,
    ) -> Option<(f64, f64, f64)> {
        self.antex_valid_calibrations(now)
            .filter_map(|(ant, freqdata)| match &ant.specific {
                AntennaSpecific::SvAntenna(sv_ant) => {
                    if sv_ant.sv == sv {
                        freqdata
                            .get(&freq)
                            .map(|freqdata| freqdata.apc_eccentricity)
                    } else {
                        None
                    }
                },
                _ => None,
            })
            .reduce(|k, _| k) // we're expecting a single match here
    }
    /// Returns APC offset for given RX Antenna model (ground station model).
    /// Model name is the IGS code, which has to match exactly but we're case insensitive.
    /// The APC offset is expressed in NEU coordinates
    /// [mm]. "now" is used to determine calibration validity (in time).
    pub fn rx_antenna_apc_offset(
        &self,
        now: Epoch,
        matcher: AntennaMatcher,
        freq: Carrier,
    ) -> Option<(f64, f64, f64)> {
        let to_match = matcher.to_lowercase();
        self.antex_valid_calibrations(now)
            .filter_map(|(ant, freqdata)| match &ant.specific {
                AntennaSpecific::RxAntenna(rx_ant) => match &to_match {
                    AntennaMatcher::IGSCode(code) => {
                        if rx_ant.igs_type.to_lowercase().eq(code) {
                            freqdata
                                .get(&freq)
                                .map(|freqdata| freqdata.apc_eccentricity)
                        } else {
                            None
                        }
                    },
                    AntennaMatcher::SerialNumber(sn) => {
                        if rx_ant.igs_type.to_lowercase().eq(sn) {
                            freqdata
                                .get(&freq)
                                .map(|freqdata| freqdata.apc_eccentricity)
                        } else {
                            None
                        }
                    },
                },
                _ => None,
            })
            .reduce(|k, _| k) // we're expecting a single match here
    }
}

#[cfg(test)]
mod test {
    use super::*;
    use crate::{fmt_comment, is_rinex_comment};
    #[test]
    fn fmt_comments_singleline() {
        for desc in [
            "test",
            "just a basic comment",
            "just another lengthy comment blahblabblah",
        ] {
            let comment = fmt_comment(desc);
            assert!(
                comment.len() >= 60,
                "comments should be at least 60 byte long"
            );
            assert_eq!(
                comment.find("COMMENT"),
                Some(60),
                "comment marker should located @ 60"
            );
            assert!(is_rinex_comment(&comment), "should be valid comment");
        }
    }
    #[test]
    fn fmt_wrapped_comments() {
        for desc in ["just trying to form a very lengthy comment that will overflow since it does not fit in a single line",
            "just trying to form a very very lengthy comment that will overflow since it does fit on three very meaningful lines. Imazdmazdpoakzdpoakzpdokpokddddddddddddddddddaaaaaaaaaaaaaaaaaaaaaaa"] {
            let nb_lines = num_integer::div_ceil(desc.len(), 60);
            let comments = fmt_comment(desc);
            assert_eq!(comments.lines().count(), nb_lines);
            for line in comments.lines() {
                assert!(line.len() >= 60, "comment line should be at least 60 byte long");
                assert_eq!(line.find("COMMENT"), Some(60), "comment marker should located @ 60");
                assert!(is_rinex_comment(line), "should be valid comment");
            }
        }
    }
    #[test]
    fn fmt_observables_v3() {
        for (desc, expected) in [
("R    9 C1C L1C S1C C2C C2P L2C L2P S2C S2P",
"R    9 C1C L1C S1C C2C C2P L2C L2P S2C S2P                  SYS / # / OBS TYPES"),
("G   18 C1C L1C S1C C2P C2W C2S C2L C2X L2P L2W L2S L2L L2X         S2P S2W S2S S2L S2X",
"G   18 C1C L1C S1C C2P C2W C2S C2L C2X L2P L2W L2S L2L L2X  SYS / # / OBS TYPES
       S2P S2W S2S S2L S2X                                  SYS / # / OBS TYPES"),
        ] {
            assert_eq!(fmt_rinex(desc, "SYS / # / OBS TYPES"), expected);
        }
    }
}<|MERGE_RESOLUTION|>--- conflicted
+++ resolved
@@ -329,20 +329,11 @@
 /// }
 /// ```
 pub struct Rinex {
-<<<<<<< HEAD
-    /// [Header] gives general information and describes following [Record] content.
-    pub header: Header,
-    /// [Comments] as found during record parsing, stored "as is"
-    pub comments: Comments,
-    /// [Record] contains the actual file content. It is type
-    /// and constellation dependent.
-=======
     /// [Header] gives general information and describes following content.
     pub header: Header,
     /// [Comments] stored as they appeared in file body
     pub comments: Comments,
     /// [Record] is the actual file content and is heavily [RinexType] dependent
->>>>>>> ef2507c1
     pub record: Record,
     /// [ProductionAttributes] filled
     pub production: ProductionAttributes,
