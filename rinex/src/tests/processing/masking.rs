--- conflicted
+++ resolved
@@ -54,12 +54,8 @@
     }
     #[test]
     fn meteo_obsrv_v2_clar0020() {
-<<<<<<< HEAD
         let rnx = Rinex::from_file::<5>("../test_resources/MET/V2/clar0020.00m").unwrap();
-=======
-        let rnx = Rinex::from_file("../test_resources/MET/V2/clar0020.00m").unwrap();
         assert_eq!(rnx.observable().count(), 3);
->>>>>>> fcbc00b3
 
         let pressure = Filter::mask(
             MaskOperand::Equals,
@@ -197,13 +193,9 @@
     }
     #[test]
     fn obs_signals_v3_duth0630() {
-<<<<<<< HEAD
         let rinex = Rinex::from_file::<5>("../test_resources/OBS/V3/DUTH0630.22O").unwrap();
         let total = rinex.carrier().count();
         assert_eq!(total, 4);
-=======
-        let rinex = Rinex::from_file("../test_resources/OBS/V3/DUTH0630.22O").unwrap();
->>>>>>> fcbc00b3
 
         let carriers = rinex.carrier_iter().sorted().collect::<Vec<_>>();
         assert_eq!(
