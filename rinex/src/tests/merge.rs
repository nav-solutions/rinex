--- conflicted
+++ resolved
@@ -150,30 +150,19 @@
         );
 
         // dump
-<<<<<<< HEAD
-        // assert!(
-        //     merged.to_file("merge.txt").is_ok(),
-        //     "failed to generate file previously merged"
-        // );
-=======
         assert!(
             merged.to_file("merge.txt").is_ok(),
             "failed to dump merged file",
         );
 
->>>>>>> fcbc00b3
         assert!(
             merged.is_merged(),
             "is_merged() false on file we just merged"
         );
 
         // parse back
-<<<<<<< HEAD
-        let rnx = Rinex::from_file::<5>("merge.txt");
-        assert!(rnx.is_ok(), "Failed to parsed back previously merged file");
-=======
-        let rnx = Rinex::from_file("merge.txt").expect("failed to parse back merged file");
->>>>>>> fcbc00b3
+        let rnx = Rinex::from_file::<5>("merge.txt")
+            .expect("failed to parse back merged file");
 
         assert!(
             rnx.is_merged(),
@@ -184,31 +173,6 @@
 
         let _ = fs_remove_file("merge.txt"); // cleanup
     }
-<<<<<<< HEAD
-    #[cfg(feature = "antex")]
-    use crate::antex::antenna::AntennaMatcher;
-    #[cfg(feature = "antex")]
-    use crate::Carrier;
-    #[test]
-    #[cfg(feature = "flate2")]
-    #[cfg(feature = "antex")]
-    fn merge_atx() {
-        let fp = env!("CARGO_MANIFEST_DIR").to_owned()
-            + "/../test_resources/ATX/V1/TROSAR25.R4__LEIT_2020_09_23.atx";
-        let rinex_a = Rinex::from_file::<5>(&fp);
-        let rinex_a = rinex_a.unwrap();
-
-        let fp =
-            env!("CARGO_MANIFEST_DIR").to_owned() + "/../test_resources/ATX/V1/igs14_small.atx.gz";
-        let rinex_b = Rinex::from_file::<5>(&fp);
-        let rinex_b = rinex_b.unwrap();
-
-        let merged = rinex_a.merge(&rinex_b);
-        assert!(merged.is_ok(), "merged atx(a,b) failed");
-        let merged = merged.unwrap();
-=======
->>>>>>> fcbc00b3
-
     // #[cfg(feature = "antex")]
     // use crate::antex::antenna::AntennaMatcher;
     // #[cfg(feature = "antex")]
