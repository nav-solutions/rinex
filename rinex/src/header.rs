--- conflicted
+++ resolved
@@ -39,20 +39,14 @@
 #[cfg(feature = "serde")]
 use serde::{Deserialize, Serialize};
 
-<<<<<<< HEAD
 #[cfg(feature = "serde")]
 use crate::formatter::opt_point3d;
 
 #[cfg(feature = "pyo3")]
 use pyo3::prelude::*;
 
-#[derive(Clone, Debug)]
-#[derive(PartialEq, Eq)]
-#[derive(EnumString)]
 #[cfg_attr(feature = "pyo3", pyclass)]
-=======
 #[derive(Clone, Debug, PartialEq, Eq, EnumString)]
->>>>>>> a1bed4c0
 #[cfg_attr(feature = "serde", derive(Serialize, Deserialize))]
 pub enum MarkerType {
     /// Earth fixed & high precision
