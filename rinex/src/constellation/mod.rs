//! `GNSS` constellations & associated methods
use thiserror::Error;

mod augmentation;
<<<<<<< HEAD
    
#[cfg(feature = "pyo3")]
use pyo3::prelude::*;
=======
>>>>>>> a1bed4c0
pub use augmentation::Augmentation;

#[cfg(feature = "sbas")]
pub use augmentation::selection_helper;

#[cfg(feature = "serde")]
use serde::{Deserialize, Serialize};

#[derive(Error, Debug, PartialEq)]
/// Constellation parsing & identification related errors
pub enum Error {
    #[error("code length mismatch, expecting {0} got {1}")]
    CodeLengthMismatch(usize, usize),
    #[error("unknown constellation code \"{0}\"")]
    UnknownCode(String),
}

/// Describes all known `GNSS` constellations
/// when manipulating `RINEX`
#[derive(Clone, Copy, Debug, PartialEq, Eq, PartialOrd, Ord, Hash)]
#[cfg_attr(feature = "serde", derive(Serialize, Deserialize))]
pub enum Constellation {
    /// `GPS` american constellation,
    GPS,
    /// `Glonass` russian constellation
    Glonass,
    /// `BeiDou` chinese constellation
    BeiDou,
    /// `QZSS` japanese constellation
    QZSS,
    /// `Galileo` european constellation
    Galileo,
    /// `Geo` : stationnary satellite,
    /// also serves as SBAS with unknown augmentation system
    Geo,
    /// `SBAS`
    SBAS(Augmentation),
    /// `IRNSS` constellation,
    /// now officially renamed "NavIC"
    IRNSS,
    /// `Mixed` for Mixed constellations
    /// RINEX files description
    Mixed,
}

impl std::fmt::Display for Constellation {
    fn fmt(&self, f: &mut std::fmt::Formatter) -> std::fmt::Result {
        f.write_str(self.to_3_letter_code())
    }
}

impl Default for Constellation {
    /// Builds a default `GNSS::GPS` constellation
    fn default() -> Constellation {
        Constellation::GPS
    }
}

impl Constellation {
    /// Identifies `gnss` constellation from given 1 letter code.    
    /// Given code should match official RINEX codes.    
    /// This method is case insensitive though
    pub fn from_1_letter_code(code: &str) -> Result<Constellation, Error> {
        if code.len() != 1 {
            return Err(Error::CodeLengthMismatch(1, code.len()));
        }
        if code.to_lowercase().eq("g") {
            Ok(Constellation::GPS)
        } else if code.to_lowercase().eq("r") {
            Ok(Constellation::Glonass)
        } else if code.to_lowercase().eq("c") {
            Ok(Constellation::BeiDou)
        } else if code.to_lowercase().eq("e") {
            Ok(Constellation::Galileo)
        } else if code.to_lowercase().eq("j") {
            Ok(Constellation::QZSS)
        } else if code.to_lowercase().eq("s") {
            Ok(Constellation::Geo)
        } else if code.to_lowercase().eq("i") {
            Ok(Constellation::IRNSS)
        } else if code.to_lowercase().eq("m") {
            Ok(Constellation::Mixed)
        } else {
            Err(Error::UnknownCode(code.to_string()))
        }
    }
    /// Converts self to 1 letter code (RINEX standard code)
    pub fn to_1_letter_code(&self) -> &str {
        match self {
            Constellation::GPS => "G",
            Constellation::Glonass => "R",
            Constellation::Galileo => "E",
            Constellation::BeiDou => "C",
            Constellation::SBAS(_) | Constellation::Geo => "S",
            Constellation::QZSS => "J",
            Constellation::IRNSS => "I",
            Constellation::Mixed => "M",
        }
    }
    /// Identifies `gnss` constellation from given 3 letter code.    
    /// Given code should match official RINEX codes.    
    /// This method is case insensitive though
    pub fn from_3_letter_code(code: &str) -> Result<Constellation, Error> {
        if code.len() != 3 {
            return Err(Error::CodeLengthMismatch(3, code.len()));
        }
        let code = code.to_lowercase();
        if code.eq("gps") {
            Ok(Constellation::GPS)
        } else if code.eq("glo") {
            Ok(Constellation::Glonass)
        } else if code.eq("bds") {
            Ok(Constellation::BeiDou)
        } else if code.eq("gal") {
            Ok(Constellation::Galileo)
        } else if code.eq("qzs") {
            Ok(Constellation::QZSS)
        } else if code.eq("sbs") | code.eq("geo") {
            Ok(Constellation::Geo)
        } else if code.eq("irn") {
            Ok(Constellation::IRNSS)
        } else {
            Err(Error::UnknownCode(code.to_string()))
        }
    }
    /// Converts self to 3 letter code (RINEX standard code)
    pub fn to_3_letter_code(&self) -> &str {
        match self {
            Constellation::GPS => "GPS",
            Constellation::Glonass => "GLO",
            Constellation::Galileo => "GAL",
            Constellation::BeiDou => "BDS",
            Constellation::SBAS(_) | Constellation::Geo => "GEO",
            Constellation::QZSS => "QZS",
            Constellation::IRNSS => "IRN",
            Constellation::Mixed => "MIX",
        }
    }
    /// Identifies `gnss` constellation from given standard plain name,
    /// like "GPS", or "Galileo". This method is not case sensitive.
    pub fn from_plain_name(code: &str) -> Result<Constellation, Error> {
        let code = code.to_lowercase();
        if code.contains("gps") {
            Ok(Constellation::GPS)
        } else if code.contains("glonass") {
            Ok(Constellation::Glonass)
        } else if code.contains("galileo") {
            Ok(Constellation::Galileo)
        } else if code.contains("qzss") {
            Ok(Constellation::QZSS)
        } else if code.contains("beidou") {
            Ok(Constellation::BeiDou)
        } else if code.contains("sbas") {
            Ok(Constellation::Geo)
        } else if code.contains("geo") {
            Ok(Constellation::Geo)
        } else if code.contains("irnss") {
            Ok(Constellation::IRNSS)
        } else if code.contains("mixed") {
            Ok(Constellation::Mixed)
        } else {
            Err(Error::UnknownCode(code.to_string()))
        }
    }
}

impl std::str::FromStr for Constellation {
    type Err = Error;
    /// Identifies `gnss` constellation from given code.   
    /// Code should be standard constellation name,
    /// or official 1/3 letter RINEX code.    
    /// This method is case insensitive
    fn from_str(code: &str) -> Result<Self, Self::Err> {
        if code.len() == 3 {
            Ok(Constellation::from_3_letter_code(code)?)
        } else if code.len() == 1 {
            Ok(Constellation::from_1_letter_code(code)?)
        } else {
            Ok(Constellation::from_plain_name(code)?)
        }
    }
}

#[cfg(test)]
mod tests {
    use super::*;
    use std::str::FromStr;
    #[test]
    fn test_from_1_letter_code() {
        let c = Constellation::from_1_letter_code("G");
        assert_eq!(c.is_ok(), true);
        assert_eq!(c.unwrap(), Constellation::GPS);

        let c = Constellation::from_1_letter_code("R");
        assert_eq!(c.is_ok(), true);
        assert_eq!(c.unwrap(), Constellation::Glonass);

        let c = Constellation::from_1_letter_code("M");
        assert_eq!(c.is_ok(), true);
        assert_eq!(c.unwrap(), Constellation::Mixed);

        let c = Constellation::from_1_letter_code("J");
        assert_eq!(c.is_ok(), true);
        assert_eq!(c.unwrap(), Constellation::QZSS);

        let c = Constellation::from_1_letter_code("X");
        assert_eq!(c.is_err(), true);
    }
    #[test]
    fn test_from_3_letter_code() {
        let c = Constellation::from_3_letter_code("GPS");
        assert_eq!(c.is_ok(), true);
        assert_eq!(c.unwrap(), Constellation::GPS);
        let c = Constellation::from_3_letter_code("GLO");
        assert_eq!(c.is_ok(), true);
        assert_eq!(c.unwrap(), Constellation::Glonass);
        let c = Constellation::from_3_letter_code("GPX");
        assert_eq!(c.is_err(), true);
        let c = Constellation::from_3_letter_code("X");
        assert_eq!(c.is_err(), true);
    }
    #[test]
    fn test_augmentation() {
        let c = Augmentation::from_str("WAAS");
        assert_eq!(c.is_ok(), true);
        assert_eq!(c.unwrap(), Augmentation::WAAS);
        let c = Augmentation::from_str("WASS");
        assert_eq!(c.is_err(), true);
    }
}<|MERGE_RESOLUTION|>--- conflicted
+++ resolved
@@ -2,12 +2,8 @@
 use thiserror::Error;
 
 mod augmentation;
-<<<<<<< HEAD
-    
 #[cfg(feature = "pyo3")]
 use pyo3::prelude::*;
-=======
->>>>>>> a1bed4c0
 pub use augmentation::Augmentation;
 
 #[cfg(feature = "sbas")]
