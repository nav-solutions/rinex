--- conflicted
+++ resolved
@@ -1,9 +1,5 @@
 use std::str::FromStr;
-<<<<<<< HEAD
-=======
 use thiserror::Error;
-//use chrono::Timelike;
->>>>>>> a1bed4c0
 use bitflags::bitflags;
 use std::collections::{BTreeMap, HashMap};
 
@@ -114,25 +110,6 @@
 impl Ssi {
     /// Returns true if `self` is a bad signal level, very poor quality,
     /// measurements should be discarded
-<<<<<<< HEAD
-    pub fn is_bad (&self) -> bool {
-        *self <= Ssi::DbHz18_23
-    }
-    /// Returns true if `self` is a weak signal level, poor quality
-    pub fn is_weak (&self) -> bool {
-        *self < Ssi::DbHz30_35
-    }
-    /// Returns true if `self` is a strong signal level, good quality as defined by standard
-    pub fn is_strong (&self) -> bool {
-        *self >= Ssi::DbHz30_35
-    }
-    /// Returns true if `self` is a very strong signal level, very high quality
-    pub fn is_excellent (&self) -> bool {
-        *self > Ssi::DbHz42_47
-    }
-    /// Returns true if `self` matches a strong signal level (defined by standard)
-    pub fn is_ok (&self) -> bool { self.is_strong() }
-=======
     pub fn is_bad(self) -> bool {
         self <= Ssi::DbHz18_23
     }
@@ -152,7 +129,6 @@
     pub fn is_ok(self) -> bool {
         self.is_strong()
     }
->>>>>>> a1bed4c0
 }
 
 bitflags! {
@@ -172,13 +148,8 @@
     }
 }
 
-<<<<<<< HEAD
-#[derive(Copy, Clone, Debug)]
-#[derive(PartialEq, PartialOrd)]
 #[cfg_attr(feature = "pyo3", pyclass)]
-=======
 #[derive(Copy, Clone, Debug, PartialEq, PartialOrd)]
->>>>>>> a1bed4c0
 #[cfg_attr(feature = "serde", derive(Serialize))]
 pub struct ObservationData {
     /// physical measurement
@@ -191,36 +162,20 @@
 
 #[cfg_attr(feature = "pyo3", pymethods)]
 impl ObservationData {
-<<<<<<< HEAD
-	/// Builds new ObservationData structure from given predicates
     #[cfg(feature = "pyo3")]
     #[new]
-    pub fn new (obs: f64, lli: Option<LliFlags>, ssi: Option<Ssi>) -> ObservationData {
-		ObservationData {
-			obs,
-			lli,
-			ssi,
-		}
-	}
-=======
     /// Builds new ObservationData structure from given predicates
     pub fn new(obs: f64, lli: Option<LliFlags>, ssi: Option<Ssi>) -> ObservationData {
         ObservationData { obs, lli, ssi }
     }
->>>>>>> a1bed4c0
     /// Returns `true` if self is determined as `ok`.    
     /// self is declared `ok` if LLI and SSI flags are not provided,
     /// because they are considered as unknown/ok if missing by default.   
     /// If LLI exists:    
     ///    + LLI must match the LliFlags::OkOrUnknown flag (strictly)    
     /// if SSI exists:    
-<<<<<<< HEAD
-    ///    + SSI must match the .is_ok() criteria, refer to API 
-    pub fn is_ok (&self) -> bool {
-=======
     ///    + SSI must match the .is_ok() criteria, refer to API
     pub fn is_ok(self) -> bool {
->>>>>>> a1bed4c0
         let lli_ok = self.lli.unwrap_or(LliFlags::OK_OR_UNKNOWN) == LliFlags::OK_OR_UNKNOWN;
         let ssi_ok = self.ssi.unwrap_or(Ssi::default()).is_ok();
         lli_ok && ssi_ok
