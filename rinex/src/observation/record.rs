use bitflags::bitflags;
use std::collections::{BTreeMap, HashMap};
use std::str::FromStr;
use thiserror::Error;

use crate::{
    constellation, epoch,
    gnss_time::GnssTime,
    merge,
    merge::Merge,
    prelude::*,
    processing::{
        Combination, Combine, Decimate, DecimationType, Filter, Interpolate, IonoDelayDetector,
        Mask, MaskFilter, MaskOperand, Preprocessing, Processing, Smooth, SmoothingType,
        TargetItem,
    },
    split,
    split::Split,
    sv,
    types::Type,
    version::Version,
    Carrier, Observable,
};

use super::Snr;
use hifitime::Duration;

#[cfg(feature = "pyo3")]
use pyo3::prelude::*;

#[derive(Error, Debug)]
pub enum Error {
    #[error("failed to parse epoch")]
    EpochError(#[from] epoch::Error),
    #[error("failed to identify constellation")]
    ConstellationError(#[from] constellation::Error),
    #[error("failed to parse sv")]
    SvError(#[from] sv::Error),
    #[error("failed to parse integer number")]
    ParseIntError(#[from] std::num::ParseIntError),
    #[error("failed to parse float number")]
    ParseFloatError(#[from] std::num::ParseFloatError),
    #[error("failed to parse vehicles properly (nb_sat mismatch)")]
    EpochParsingError,
    #[error("line is empty")]
    MissingData,
}

#[cfg(feature = "serde")]
use serde::Serialize;

<<<<<<< HEAD
/// `Ssi` describes signals strength
#[repr(u8)]
#[derive(PartialOrd, Ord, PartialEq, Eq, Copy, Clone, Debug)]
#[cfg_attr(feature = "pyo3", pyclass)]
#[cfg_attr(feature = "serde", derive(Serialize))]
pub enum Ssi {
    /// Ssi ~= 0 dB/Hz
    DbHz0 = 0,
    /// Ssi < 12 dB/Hz
    DbHz12 = 1,
    /// 12 dB/Hz <= Ssi < 17 dB/Hz
    DbHz12_17 = 2,
    /// 18 dB/Hz <= Ssi < 23 dB/Hz
    DbHz18_23 = 3,
    /// 24 dB/Hz <= Ssi < 29 dB/Hz
    DbHz24_29 = 4,
    /// 30 dB/Hz <= Ssi < 35 dB/Hz
    DbHz30_35 = 5,
    /// 36 dB/Hz <= Ssi < 41 dB/Hz
    DbHz36_41 = 6,
    /// 42 dB/Hz <= Ssi < 47 dB/Hz
    DbHz42_47 = 7,
    /// 48 dB/Hz <= Ssi < 53 dB/Hz
    DbHz48_53 = 8,
    /// Ssi >= 54 dB/Hz
    DbHz54 = 9,
}

impl std::fmt::Display for Ssi {
    fn fmt(&self, f: &mut std::fmt::Formatter) -> std::fmt::Result {
        match self {
            Self::DbHz0 => "0".fmt(f),
            Self::DbHz12 => "1".fmt(f),
            Self::DbHz12_17 => "2".fmt(f),
            Self::DbHz18_23 => "3".fmt(f),
            Self::DbHz24_29 => "4".fmt(f),
            Self::DbHz30_35 => "5".fmt(f),
            Self::DbHz36_41 => "6".fmt(f),
            Self::DbHz42_47 => "7".fmt(f),
            Self::DbHz48_53 => "8".fmt(f),
            Self::DbHz54 => "9".fmt(f),
        }
    }
}

impl Default for Ssi {
    fn default() -> Ssi {
        Ssi::DbHz54
    }
}

impl FromStr for Ssi {
    type Err = std::io::Error;
    fn from_str(code: &str) -> Result<Self, Self::Err> {
        match code {
            "0" => Ok(Ssi::DbHz0),
            "1" => Ok(Ssi::DbHz12),
            "2" => Ok(Ssi::DbHz12_17),
            "3" => Ok(Ssi::DbHz18_23),
            "4" => Ok(Ssi::DbHz24_29),
            "5" => Ok(Ssi::DbHz30_35),
            "6" => Ok(Ssi::DbHz36_41),
            "7" => Ok(Ssi::DbHz42_47),
            "8" => Ok(Ssi::DbHz48_53),
            "9" => Ok(Ssi::DbHz54),
            _ => Err(std::io::Error::new(
                std::io::ErrorKind::InvalidData,
                "invalid Ssi code",
            )),
        }
    }
}

#[cfg_attr(feature = "pyo3", pymethods)]
impl Ssi {
    /// Returns true if `self` is a bad signal level, very poor quality,
    /// measurements should be discarded
    pub fn is_bad(&self) -> bool {
        self <= &Ssi::DbHz18_23
    }
    /// Returns true if `self` is a weak signal level, poor quality
    pub fn is_weak(&self) -> bool {
        self < &Ssi::DbHz30_35
    }
    /// Returns true if `self` is a strong signal level, good quality as defined by standard
    pub fn is_strong(&self) -> bool {
        self >= &Ssi::DbHz30_35
    }
    /// Returns true if `self` is a very strong signal level, very high quality
    pub fn is_excellent(&self) -> bool {
        self > &Ssi::DbHz42_47
    }
    /// Returns true if `self` matches a strong signal level (defined by standard)
    pub fn is_ok(&self) -> bool {
        self.is_strong()
    }
}

bitflags! {
    #[cfg_attr(feature = "pyo3", pyclass)]
=======
bitflags! {
    #[derive(Debug, Copy, Clone)]
    #[derive(PartialEq, PartialOrd)]
>>>>>>> c11b0f4a
    #[cfg_attr(feature = "serde", derive(Serialize))]
    pub struct LliFlags: u8 {
        /// Current epoch is marked Ok or Unknown status
        const OK_OR_UNKNOWN = 0x00;
        /// Lock lost between previous observation and current observation,
        /// cycle slip is possible
        const LOCK_LOSS = 0x01;
        /// Half cycle slip marker
        const HALF_CYCLE_SLIP = 0x02;
        /// Observing under anti spoofing,
        /// might suffer from decreased SNR - decreased signal quality
        const UNDER_ANTI_SPOOFING = 0x04;
    }
}

#[cfg_attr(feature = "pyo3", pyclass)]
#[derive(Copy, Clone, Debug, PartialEq, PartialOrd)]
#[cfg_attr(feature = "serde", derive(Serialize))]
pub struct ObservationData {
    /// physical measurement
    pub obs: f64,
    /// Lock loss indicator
    pub lli: Option<LliFlags>,
    /// Signal strength indicator
    pub snr: Option<Snr>,
}

impl std::ops::Add for ObservationData {
    type Output = Self;
    fn add(self, rhs: Self) -> Self {
        Self {
            lli: self.lli,
            snr: self.snr,
            obs: self.obs + rhs.obs,
        }
    }
}

impl std::ops::AddAssign for ObservationData {
    fn add_assign(&mut self, rhs: Self) {
        self.obs += rhs.obs;
    }
}

#[cfg_attr(feature = "pyo3", pymethods)]
impl ObservationData {
<<<<<<< HEAD
    #[cfg(feature = "pyo3")]
    #[new]
    /// Builds new ObservationData structure from given predicates
    pub fn new(obs: f64, lli: Option<LliFlags>, ssi: Option<Ssi>) -> ObservationData {
        ObservationData { obs, lli, ssi }
=======
    /// Builds new ObservationData structure
    pub fn new(obs: f64, lli: Option<LliFlags>, snr: Option<Snr>) -> ObservationData {
        ObservationData { obs, lli, snr }
>>>>>>> c11b0f4a
    }
    /// Returns `true` if self is determined as `ok`.    
    /// Self is declared `ok` if LLI and SSI flags missing.
    /// If LLI exists:    
    ///    + LLI must match the LliFlags::OkOrUnknown flag (strictly)    
    /// if SSI exists:    
<<<<<<< HEAD
    ///    + SSI must match the .is_ok() criteria, refer to API
    pub fn is_ok(&self) -> bool {
=======
    ///    + SNR must match the .is_ok() criteria, refer to API
    pub fn is_ok(self) -> bool {
>>>>>>> c11b0f4a
        let lli_ok = self.lli.unwrap_or(LliFlags::OK_OR_UNKNOWN) == LliFlags::OK_OR_UNKNOWN;
        let snr_ok = self.snr.unwrap_or(Snr::default()).strong();
        lli_ok && snr_ok
    }

    /// Returns true if self is considered Ok with respect to given
    /// SNR condition (>=)
    pub fn is_ok_snr(&self, min_snr: Snr) -> bool {
        if self
            .lli
            .unwrap_or(LliFlags::OK_OR_UNKNOWN)
            .intersects(LliFlags::OK_OR_UNKNOWN)
        {
            if let Some(snr) = self.snr {
                snr >= min_snr
            } else {
                false
            }
        } else {
            false
        }
    }

    /// Returns Real Distance, by converting observed pseudo range,
    /// and compensating for distant and local clock offsets.
    /// See [p17-p18 of the RINEX specifications]. It makes only
    /// sense to apply this method on Pseudo Range observations.
    /// - rcvr_offset: receiver clock offset for this epoch, given in file
    /// - sv_offset: sv clock offset
    /// - bias: other (optionnal..) additive biases
    pub fn pr_real_distance(&self, rcvr_offset: f64, sv_offset: f64, biases: f64) -> f64 {
        self.obs + 299_792_458.0_f64 * (rcvr_offset - sv_offset) + biases
    }

    #[cfg(feature = "pyo3")]
    #[getter]
    fn get_obs(&self) -> f64 {
        self.obs
    }
    #[cfg(feature = "pyo3")]
    #[getter]
    fn get_lli(&self) -> Option<LliFlags> {
        self.lli
    }
    #[cfg(feature = "pyo3")]
    #[getter]
    fn get_ssi(&self) -> Option<Ssi> {
        self.ssi
    }
}

/// Observation Record content.
/// Measurements are sorted by [hifitime::Epoch],
/// but unlike other RINEX records, a [epoch::EpochFlag] is associated to it.
/// An epoch possibly comprises the receiver clock offset
/// and a list of physical measurements, sorted by Space vehicle and observable.
/// Phase data is preserved as is. You can use the origin alignment
/// or offset/conversion methods later on if you have to.
/// ```
/// use rinex::*;
/// // grab a CRINEX (compressed OBS RINEX)
/// let rnx = Rinex::from_file("../test_resources/CRNX/V3/KUNZ00CZE.crx")
///    .unwrap();
/// // grab record
/// let record = rnx.record.as_obs()
///    .unwrap();
/// // browse epochs
/// for (epoch, (clock_offset, vehicles)) in record.iter() {
///    if let Some(clock_offset) = clock_offset {
///        // got clock offset @ given epoch
///    }
///    for (vehicle, observables) in vehicles.iter() {
///        for (observable, observation) in observables.iter() {
///            /// `observable` is a standard 3 letter string code
///            /// main measurement is `observation.data` (f64)
///            if let Some(lli) = observation.lli {
///                // Sometimes observations have an LLI flag attached to them,
///                // implemented in the form of a `bitflag`,
///                // for convenient binary masking
///
///            }
///            if let Some(snri) = observation.snr {
///                // Sometimes observations come with an SSI indicator
///            }
///        }
///    }
/// }
/// ```
pub type Record = BTreeMap<
    (Epoch, EpochFlag),
    (
        Option<f64>,
        BTreeMap<Sv, HashMap<Observable, ObservationData>>,
    ),
>;

/// Returns true if given content matches a new OBSERVATION data epoch
pub(crate) fn is_new_epoch(line: &str, v: Version) -> bool {
    if v.major < 3 {
        if line.len() < 30 {
            false
        } else {
            epoch::parse(&line[0..29]).is_ok()
        }
    } else {
        // Modern RINEX
        // OBS::V3 behaves like all::V4
        match line.chars().nth(0) {
            Some(c) => {
                c == '>' // epochs always delimited
                         // by this new identifier
            },
            _ => false,
        }
    }
}

/// Builds `Record` entry for `ObservationData`
/// from given epoch content
pub(crate) fn parse_epoch(
    header: &Header,
    content: &str,
) -> Result<
    (
        (Epoch, EpochFlag),
        Option<f64>,
        BTreeMap<sv::Sv, HashMap<Observable, ObservationData>>,
    ),
    Error,
> {
    let mut lines = content.lines();
    let mut line = match lines.next() {
        Some(l) => l,
        _ => return Err(Error::MissingData),
    };

    // epoch::
    let mut offset: usize = 2+1 // Y
        +2+1 // d
        +2+1 // m
        +2+1 // h
        +2+1 // m
        +11; // secs

    // V > 2 epoch::year is a 4 digit number
    if header.version.major > 2 {
        offset += 2
    }

    // V > 2 might start with a ">" marker
    if line.starts_with(">") {
        line = line.split_at(1).1.clone();
    }

    let (date, rem) = line.split_at(offset + 3);
    let (n_sat, rem) = rem.split_at(3);
    let n_sat = u16::from_str_radix(n_sat.trim(), 10)?;
    let epoch = epoch::parse(date)?;

    // previously identified observables (that we expect)
    let obs = header.obs.as_ref().unwrap();
    let observables = &obs.codes;

    // grab possible clock offset
    let offs: Option<&str> = match header.version.major < 2 {
        true => {
            // RINEX 2
            // clock offsets are last 12 characters
            if line.len() > 60 - 12 {
                Some(line.split_at(60 - 12).1.trim())
            } else {
                None
            }
        },
        false => {
            // RINEX 3
            let min_len: usize = 4+1 // y
                +2+1 // m
                +2+1 // d
                +2+1 // h
                +2+1 // m
                +11+1// s
                +3   // flag
                +3; // n_sat
            if line.len() > min_len {
                // RINEX3: clock offset precision was increased
                Some(line.split_at(min_len).1.trim()) // this handles it naturally
            } else {
                None
            }
        },
    };
    let clock_offset: Option<f64> = match offs.is_some() {
        true => {
            if let Ok(f) = f64::from_str(offs.unwrap()) {
                Some(f)
            } else {
                None // parsing failed for some reason
            }
        },
        false => None, // empty field
    };

    let data = match header.version.major {
        2 => {
            // grab system descriptions
            //  current line remainder
            //  and possible following lines
            // This remains empty on RINEX3, because we have such information
            // on following lines, which is much more convenient
            let mut systems = String::with_capacity(24 * 3); //SVNN
            systems.push_str(rem.trim());
            while systems.len() / 3 < n_sat.into() {
                if let Some(l) = lines.next() {
                    systems.push_str(l.trim());
                } else {
                    return Err(Error::MissingData);
                }
            }
            parse_v2(&header, &systems, observables, lines)
        },
        _ => parse_v3(observables, lines),
    };
    Ok((epoch, clock_offset, data))
}

/*
 * Parses a V2 epoch from given lines iteratoor
 * Vehicle description is contained in the epoch descriptor
 * Each vehicle content is wrapped into several lines
 */
fn parse_v2(
    header: &Header,
    systems: &str,
    header_observables: &HashMap<Constellation, Vec<Observable>>,
    lines: std::str::Lines<'_>,
) -> BTreeMap<Sv, HashMap<Observable, ObservationData>> {
    let svnn_size = 3; // SVNN standard
    let nb_max_observables = 5; // in a single line
    let observable_width = 16; // data + 2 flags + 1 whitespace
    let mut sv_ptr = 0; // svnn pointer
    let mut obs_ptr = 0; // observable pointer
    let mut data: BTreeMap<Sv, HashMap<Observable, ObservationData>> = BTreeMap::new();
    let mut inner: HashMap<Observable, ObservationData> = HashMap::with_capacity(5);
    let mut sv: Sv;
    let mut observables: &Vec<Observable>;
    //println!("SYSTEMS \"{}\"", systems); // DEBUG

    // parse first system we're dealing with
    if systems.len() < svnn_size {
        // Can't even parse a single vehicle;
        // epoch descriptor is totally corrupt, stop here
        return data;
    }

    /*
     * identify 1st system
     */
    let max = std::cmp::min(svnn_size, systems.len()); // covers epoch with a unique vehicle
    let system = &systems[0..max];

    if let Ok(ssv) = Sv::from_str(system) {
        sv = ssv;
    } else {
        // mono constellation context
        if let Ok(prn) = u8::from_str_radix(system.trim(), 10) {
            if let Some(constellation) = header.constellation {
                sv = Sv { prn, constellation }
            } else {
                panic!("faulty RINEX2 constellation /sv definition");
            }
        } else {
            // can't parse 1st vehicle
            return data;
        }
    }
    sv_ptr += svnn_size; // increment pointer
                         // grab observables for this vehicle
    if let Some(o) = header_observables.get(&sv.constellation) {
        observables = &o;
    } else {
        // failed to identify observations for this vehicle
        return data;
    }

    for line in lines {
        // browse all lines provided
        //println!("parse_v2: \"{}\"", line); //DEBUG
        let line_width = line.len();
        if line_width < 10 {
            //println!("\nEMPTY LINE: \"{}\"", line); //DEBUG
            // line is empty
            // add maximal amount of vehicles possible
            obs_ptr += std::cmp::min(nb_max_observables, observables.len() - obs_ptr);
            // nothing to parse
        } else {
            // not a empty line
            //println!("\nLINE: \"{}\"", line); //DEBUG
            let nb_obs = num_integer::div_ceil(line_width, observable_width); // nb observations in this line
                                                                              //println!("NB OBS: {}", nb_obs); //DEBUG
                                                                              // parse all obs
            for i in 0..nb_obs {
                obs_ptr += 1;
                if obs_ptr > observables.len() {
                    // line is abnormally long compared to header definitions
                    //  parsing would fail
                    break;
                }
                let slice: &str = match i {
                    0 => {
                        &line[0..std::cmp::min(17, line_width)] // manage trimmed single obs
                    },
                    _ => {
                        let start = i * observable_width;
                        let end = std::cmp::min((i + 1) * observable_width, line_width); // trimmed lines
                        &line[start..end]
                    },
                };
                //println!("WORK CONTENT \"{}\"", slice); //DEBUG
                //TODO: improve please
                let obs = &slice[0..std::cmp::min(slice.len(), 14)]; // trimmed observations
                                                                     //println!("OBS \"{}\"", obs); //DEBUG
                let mut lli: Option<LliFlags> = None;
                let mut snr: Option<Snr> = None;
                if let Ok(obs) = f64::from_str(obs.trim()) {
                    // parse obs
                    if slice.len() > 14 {
                        let lli_str = &slice[14..15];
                        if let Ok(u) = u8::from_str_radix(lli_str, 10) {
                            lli = LliFlags::from_bits(u);
                        }
                        if slice.len() > 15 {
                            let snr_str = &slice[15..16];
                            if let Ok(s) = Snr::from_str(snr_str) {
                                snr = Some(s);
                            }
                        }
                    }
                    //println!("{} {:?} {:?} ==> {}", obs, lli, snr, obscodes[obs_ptr-1]); //DEBUG
                    inner.insert(
                        observables[obs_ptr - 1].clone(),
                        ObservationData { obs, lli, snr },
                    );
                } //f64::obs
            } // parsing all observations
            if nb_obs < nb_max_observables {
                obs_ptr += nb_max_observables - nb_obs;
            }
        }
        //println!("OBS COUNT {}", obs_ptr); //DEBUG

        if obs_ptr >= observables.len() {
            // we're done with current vehicle
            // build data
            data.insert(sv, inner.clone());
            inner.clear(); // prepare for next vehicle
            obs_ptr = 0;
            //identify next vehicle
            if sv_ptr >= systems.len() {
                // last vehicle
                return data;
            }
            // identify next vehicle
            let start = sv_ptr;
            let end = std::cmp::min(sv_ptr + svnn_size, systems.len()); // trimed epoch description
            let system = &systems[start..end];
            //println!("NEW SYSTEM \"{}\"\n", system); //DEBUG
            if let Ok(ssv) = Sv::from_str(system) {
                sv = ssv;
            } else {
                // mono constellation context
                if let Ok(prn) = u8::from_str_radix(system.trim(), 10) {
                    if let Some(constellation) = header.constellation {
                        sv = Sv { prn, constellation }
                    } else {
                        panic!("faulty RINEX2 constellation /sv definition");
                    }
                } else {
                    // can't parse vehicle
                    return data;
                }
            }
            sv_ptr += svnn_size; // increment pointer
                                 // grab observables for this vehicle
            if let Some(o) = header_observables.get(&sv.constellation) {
                observables = &o;
            } else {
                // failed to identify observations for this vehicle
                return data;
            }
        }
    } // for all lines provided
    data
}

/*
 * Parses a V3 epoch from given lines iteratoor
 * Format is much simpler, one vehicle is described in a single line
 */
fn parse_v3(
    observables: &HashMap<Constellation, Vec<Observable>>,
    lines: std::str::Lines<'_>,
) -> BTreeMap<Sv, HashMap<Observable, ObservationData>> {
    let svnn_size = 3; // SVNN standard
    let observable_width = 16; // data + 2 flags
    let mut data: BTreeMap<Sv, HashMap<Observable, ObservationData>> = BTreeMap::new();
    let mut inner: HashMap<Observable, ObservationData> = HashMap::with_capacity(5);
    for line in lines {
        // browse all lines
        //println!("parse_v3: \"{}\"", line); //DEBUG
        let (sv, line) = line.split_at(svnn_size);
        if let Ok(sv) = Sv::from_str(sv) {
            //println!("SV: \"{}\"", sv); //DEBUG
            if let Some(obscodes) = observables.get(&sv.constellation) {
                let nb_obs = line.len() / observable_width;
                inner.clear();
                //println!("NB OBS: {}", nb_obs); //DEBUG
                let mut rem = line;
                for i in 0..nb_obs {
                    if i == obscodes.len() {
                        break; // line abnormally long
                               // does not match previous Header definitions
                               // => would not be able to sort data
                    }
                    let split_offset = std::cmp::min(observable_width, rem.len()); // avoid overflow on last obs
                    let (content, r) = rem.split_at(split_offset);
                    //println!("content \"{}\" \"{}\"", content, r); //DEBUG
                    rem = r.clone();
                    let content_len = content.len();
                    let mut snr: Option<Snr> = None;
                    let mut lli: Option<LliFlags> = None;
                    let obs = &content[0..std::cmp::min(observable_width - 2, content_len)];
                    //println!("OBS \"{}\"", obs); //DEBUG
                    if let Ok(obs) = f64::from_str(obs.trim()) {
                        if content_len > observable_width - 2 {
                            let lli_str = &content[observable_width - 2..observable_width - 1];
                            if let Ok(u) = u8::from_str_radix(lli_str, 10) {
                                lli = LliFlags::from_bits(u);
                            }
                        }
                        if content_len > observable_width - 1 {
                            let snr_str = &content[observable_width - 1..observable_width];
                            if let Ok(s) = Snr::from_str(snr_str) {
                                snr = Some(s);
                            }
                        }
                        //println!("LLI {:?}", lli); //DEBUG
                        //println!("SSI {:?}", snr);
                        // build content
                        inner.insert(obscodes[i].clone(), ObservationData { obs, lli, snr });
                    }
                }
                if inner.len() > 0 {
                    data.insert(sv, inner.clone());
                }
            } //got some observables to work with
        } // Sv::from_str failed()
    } //browse all lines
    data
}

/// Formats one epoch according to standard definitions
pub(crate) fn fmt_epoch(
    epoch: Epoch,
    flag: EpochFlag,
    clock_offset: &Option<f64>,
    data: &BTreeMap<Sv, HashMap<Observable, ObservationData>>,
    header: &Header,
) -> String {
    if header.version.major < 3 {
        fmt_epoch_v2(epoch, flag, clock_offset, data, header)
    } else {
        fmt_epoch_v3(epoch, flag, clock_offset, data, header)
    }
}

fn fmt_epoch_v3(
    epoch: Epoch,
    flag: EpochFlag,
    clock_offset: &Option<f64>,
    data: &BTreeMap<Sv, HashMap<Observable, ObservationData>>,
    header: &Header,
) -> String {
    let mut lines = String::with_capacity(128);
    let observables = &header.obs.as_ref().unwrap().codes;

    lines.push_str(&format!(
        "> {} {:2}",
        epoch::format(epoch, Some(flag), Type::ObservationData, 3),
        data.len()
    ));

    if let Some(data) = clock_offset {
        lines.push_str(&format!("{:13.4}", data));
    }

    lines.push_str("\n");
    for (sv, data) in data.iter() {
        lines.push_str(&format!("{}", sv.to_string()));
        if let Some(observables) = observables.get(&sv.constellation) {
            for observable in observables {
                if let Some(observation) = data.get(observable) {
                    lines.push_str(&format!("{:14.3}", observation.obs));
                    if let Some(flag) = observation.lli {
                        lines.push_str(&format!("{}", flag.bits()));
                    } else {
                        lines.push_str(" ");
                    }
                    if let Some(flag) = observation.snr {
                        lines.push_str(&format!("{:x}", flag));
                    } else {
                        lines.push_str(" ");
                    }
                } else {
                    lines.push_str(&format!("                "));
                }
            }
        }
        lines.push_str("\n");
    }
    lines
}

fn fmt_epoch_v2(
    epoch: Epoch,
    flag: EpochFlag,
    clock_offset: &Option<f64>,
    data: &BTreeMap<Sv, HashMap<Observable, ObservationData>>,
    header: &Header,
) -> String {
    let mut lines = String::with_capacity(128);
    let observables = &header.obs.as_ref().unwrap().codes;

    lines.push_str(&format!(
        " {} {:2}",
        epoch::format(epoch, Some(flag), Type::ObservationData, 2),
        data.len()
    ));

    let mut index = 0_u8;
    for (sv_index, (sv, _)) in data.iter().enumerate() {
        if index == 12 {
            index = 0;
            if sv_index == 12 {
                // first line
                if let Some(data) = clock_offset {
                    // push clock offsets
                    lines.push_str(&format!(" {:9.1}", data));
                }
            }
            lines.push_str(&format!("\n                                "));
        }
        lines.push_str(&sv.to_string());
        index += 1;
    }
    let obs_per_line = 5;
    // for each vehicle per epoch
    for (sv, observations) in data.iter() {
        // follow list of observables, as described in header section
        // for given constellation
        if let Some(observables) = observables.get(&sv.constellation) {
            for (obs_index, observable) in observables.iter().enumerate() {
                if obs_index % obs_per_line == 0 {
                    lines.push_str("\n");
                }
                if let Some(observation) = observations.get(observable) {
                    let formatted_obs = format!("{:14.3}", observation.obs);
                    let formatted_flags: String = match observation.lli {
                        Some(lli) => match observation.snr {
                            Some(snr) => format!("{}{:x}", lli.bits(), snr),
                            _ => format!("{} ", lli.bits()),
                        },
                        _ => match observation.snr {
                            Some(snr) => format!(" {:x}", snr),
                            _ => "  ".to_string(),
                        },
                    };
                    lines.push_str(&formatted_obs);
                    lines.push_str(&formatted_flags);
                } else {
                    // --> data is not provided: BLANK
                    lines.push_str("                ");
                }
            }
        }
    }
    lines.push_str("\n");
    lines
}

impl Merge for Record {
    /// Merge `rhs` into `Self`
    fn merge(&self, rhs: &Self) -> Result<Self, merge::Error> {
        let mut lhs = self.clone();
        lhs.merge_mut(rhs)?;
        Ok(lhs)
    }
    /// Merge `rhs` into `Self`
    fn merge_mut(&mut self, rhs: &Self) -> Result<(), merge::Error> {
        for (rhs_epoch, (rhs_clk, rhs_vehicles)) in rhs {
            if let Some((clk, vehicles)) = self.get_mut(rhs_epoch) {
                // exact epoch (both timestamp and flag) did exist
                //  --> overwrite clock field (as is)
                *clk = *rhs_clk;
                // other fields:
                // either insert (if did not exist), or overwrite
                for (rhs_vehicle, rhs_observations) in rhs_vehicles {
                    if let Some(observations) = vehicles.get_mut(rhs_vehicle) {
                        for (rhs_observable, rhs_data) in rhs_observations {
                            if let Some(data) = observations.get_mut(rhs_observable) {
                                *data = *rhs_data; // overwrite
                            } else {
                                // new observation: insert it
                                observations.insert(rhs_observable.clone(), rhs_data.clone());
                            }
                        }
                    } else {
                        // new Sv: insert it
                        vehicles.insert(*rhs_vehicle, rhs_observations.clone());
                    }
                }
            } else {
                // this epoch did not exist previously: insert it
                self.insert(*rhs_epoch, (*rhs_clk, rhs_vehicles.clone()));
            }
        }
        Ok(())
    }
}

impl Split for Record {
    fn split(&self, epoch: Epoch) -> Result<(Self, Self), split::Error> {
        let r0 = self
            .iter()
            .flat_map(|(k, v)| {
                if k.0 < epoch {
                    Some((k.clone(), v.clone()))
                } else {
                    None
                }
            })
            .collect();
        let r1 = self
            .iter()
            .flat_map(|(k, v)| {
                if k.0 >= epoch {
                    Some((k.clone(), v.clone()))
                } else {
                    None
                }
            })
            .collect();
        Ok((r0, r1))
    }
    fn split_dt(&self, duration: Duration) -> Result<Vec<Self>, split::Error> {
        let mut curr = Self::new();
        let mut ret: Vec<Self> = Vec::new();
        let mut prev: Option<Epoch> = None;
        for ((epoch, flag), data) in self {
            if let Some(p_epoch) = prev {
                let dt = *epoch - p_epoch;
                if dt >= duration {
                    prev = Some(*epoch);
                    ret.push(curr);
                    curr = Self::new();
                }
                curr.insert((*epoch, *flag), data.clone());
            } else {
                prev = Some(*epoch);
            }
        }
        Ok(ret)
    }
}

impl GnssTime for Record {
    fn timeseries(&self, dt: Duration) -> TimeSeries {
        let epochs: Vec<_> = self.keys().collect();
        TimeSeries::inclusive(
            epochs.get(0).expect("failed to determine first epoch").0,
            epochs
                .get(epochs.len() - 1)
                .expect("failed to determine last epoch")
                .0,
            dt,
        )
    }
    fn convert_timescale(&mut self, ts: TimeScale) {
        self.iter_mut()
            .map(|((k, f), v)| ((k.in_time_scale(ts), f), v))
            .count();
    }
    fn with_timescale(&self, ts: TimeScale) -> Self {
        let mut s = self.clone();
        s.convert_timescale(ts);
        s
    }
}

impl Smooth for Record {
    fn hatch_smoothing(&self) -> Self {
        let mut s = self.clone();
        s.hatch_smoothing_mut();
        s
    }
    fn hatch_smoothing_mut(&mut self) {
        // buffer:
        // stores n index, previously associated phase point and previous result
        // for every observable we're computing
        let mut buffer: HashMap<Sv, HashMap<Observable, (f64, f64, f64)>> = HashMap::new();
        // for each pseudo range observation for all epochs,
        // the operation is only feasible if an associated phase_point exists
        //   Ex: C1C with L1C, not L1W
        //   and C2P with L2P not L2W
        for (_, (_, svs)) in self.iter_mut() {
            for (sv, observables) in svs.iter_mut() {
                let rhs_observables = observables.clone();
                for (pr_observable, pr_observation) in observables.iter_mut() {
                    if !pr_observable.is_pseudorange_observable() {
                        continue;
                    }

                    let pr_code = pr_observable.code().unwrap();

                    // locate associated L code
                    let ph_tolocate = "L".to_owned() + &pr_code;

                    let mut ph_data: Option<f64> = None;
                    for (rhs_observable, rhs_observation) in &rhs_observables {
                        let rhs_code = rhs_observable.to_string();
                        if rhs_code == ph_tolocate {
                            ph_data = Some(rhs_observation.obs);
                            break;
                        }
                    }

                    if ph_data.is_none() {
                        continue; // can't progress at this point
                    }

                    let phase_data = ph_data.unwrap();

                    if let Some(data) = buffer.get_mut(&sv) {
                        if let Some((n, prev_result, prev_phase)) = data.get_mut(&pr_observable) {
                            let delta_phase = phase_data - *prev_phase;
                            // implement corrector equation
                            pr_observation.obs = 1.0 / *n * pr_observation.obs
                                + (*n - 1.0) / *n * (*prev_result + delta_phase);
                            // update buffer storage for next iteration
                            *n += 1.0_f64;
                            *prev_result = pr_observation.obs;
                            *prev_phase = phase_data;
                        } else {
                            // first time we encounter this observable
                            // initiate buffer
                            data.insert(
                                pr_observable.clone(),
                                (2.0_f64, pr_observation.obs, phase_data),
                            );
                        }
                    } else {
                        // first time we encounter this sv
                        // pr observation is untouched on S(0)
                        // initiate buffer
                        let mut map: HashMap<Observable, (f64, f64, f64)> = HashMap::new();
                        map.insert(
                            pr_observable.clone(),
                            (2.0_f64, pr_observation.obs, phase_data),
                        );
                        buffer.insert(*sv, map);
                    }
                }
            }
        }
    }
    fn moving_average(&self, window: Duration) -> Self {
        let mut s = self.clone();
        s.moving_average_mut(window);
        s
    }
    fn moving_average_mut(&mut self, _window: Duration) {
        unimplemented!("observation:record:mov_average_mut()")
    }
}

impl Mask for Record {
    fn mask(&self, mask: MaskFilter) -> Self {
        let mut s = self.clone();
        s.mask_mut(mask);
        s
    }
    fn mask_mut(&mut self, mask: MaskFilter) {
        match mask.operand {
            MaskOperand::Equals => match mask.item {
                TargetItem::EpochItem(epoch) => self.retain(|(e, _), _| *e == epoch),
                TargetItem::EpochFlagItem(flag) => self.retain(|(_, f), _| *f == flag),
                TargetItem::ClockItem => {
                    self.retain(|_, (clk, _)| clk.is_some());
                },
                TargetItem::ConstellationItem(constells) => {
                    self.retain(|_, (_, svs)| {
                        svs.retain(|sv, _| constells.contains(&sv.constellation));
                        svs.len() > 0
                    });
                },
                TargetItem::SvItem(items) => {
                    self.retain(|_, (_, svs)| {
                        svs.retain(|sv, _| items.contains(&sv));
                        svs.len() > 0
                    });
                },
                TargetItem::ObservableItem(filter) => {
                    self.retain(|_, (_, svs)| {
                        svs.retain(|_, obs| {
                            obs.retain(|code, _| filter.contains(&code));
                            obs.len() > 0
                        });
                        svs.len() > 0
                    });
                },
                TargetItem::SnrItem(filter) => {
                    let filter = Snr::from(filter);
                    self.retain(|_, (_, svs)| {
                        svs.retain(|_, obs| {
                            obs.retain(|_, data| {
                                if let Some(snr) = data.snr {
                                    snr == filter
                                } else {
                                    false // no snr: drop out
                                }
                            });
                            obs.len() > 0
                        });
                        svs.len() > 0
                    });
                },
                _ => {},
            },
            MaskOperand::NotEquals => match mask.item {
                TargetItem::EpochItem(epoch) => self.retain(|(e, _), _| *e != epoch),
                TargetItem::EpochFlagItem(flag) => self.retain(|(_, f), _| *f != flag),
                TargetItem::ClockItem => {
                    self.retain(|_, (clk, _)| clk.is_none());
                },
                TargetItem::ConstellationItem(constells) => {
                    self.retain(|_, (_, svs)| {
                        svs.retain(|sv, _| !constells.contains(&sv.constellation));
                        svs.len() > 0
                    });
                },
                TargetItem::SvItem(items) => {
                    self.retain(|_, (_, svs)| {
                        svs.retain(|sv, _| !items.contains(&sv));
                        svs.len() > 0
                    });
                },
                TargetItem::ObservableItem(filter) => {
                    self.retain(|_, (_, svs)| {
                        svs.retain(|_, obs| {
                            obs.retain(|code, _| !filter.contains(&code));
                            obs.len() > 0
                        });
                        svs.len() > 0
                    });
                },
                _ => {},
            },
            MaskOperand::GreaterEquals => match mask.item {
                TargetItem::EpochItem(epoch) => self.retain(|(e, _), _| *e >= epoch),
                TargetItem::SvItem(items) => {
                    self.retain(|_, (_, svs)| {
                        svs.retain(|sv, _| {
                            let mut retain = false;
                            for item in &items {
                                if item.constellation == sv.constellation {
                                    retain = sv.prn >= item.prn;
                                } else {
                                    retain = true;
                                }
                            }
                            retain
                        });
                        svs.len() > 0
                    });
                },
                TargetItem::SnrItem(filter) => {
                    let filter = Snr::from(filter);
                    self.retain(|_, (_, svs)| {
                        svs.retain(|_, obs| {
                            obs.retain(|_, data| {
                                if let Some(snr) = data.snr {
                                    snr >= filter
                                } else {
                                    false // no snr: drop out
                                }
                            });
                            obs.len() > 0
                        });
                        svs.len() > 0
                    });
                },
                _ => {},
            },
            MaskOperand::GreaterThan => match mask.item {
                TargetItem::EpochItem(epoch) => self.retain(|(e, _), _| *e > epoch),
                TargetItem::SvItem(items) => {
                    self.retain(|_, (_, svs)| {
                        svs.retain(|sv, _| {
                            let mut retain = false;
                            for item in &items {
                                if item.constellation == sv.constellation {
                                    retain = sv.prn > item.prn;
                                } else {
                                    retain = true;
                                }
                            }
                            retain
                        });
                        svs.len() > 0
                    });
                },
                TargetItem::SnrItem(filter) => {
                    let filter = Snr::from(filter);
                    self.retain(|_, (_, svs)| {
                        svs.retain(|_, obs| {
                            obs.retain(|_, data| {
                                if let Some(snr) = data.snr {
                                    snr > filter
                                } else {
                                    false // no snr: drop out
                                }
                            });
                            obs.len() > 0
                        });
                        svs.len() > 0
                    });
                },
                _ => {},
            },
            MaskOperand::LowerEquals => match mask.item {
                TargetItem::EpochItem(epoch) => self.retain(|(e, _), _| *e <= epoch),
                TargetItem::SvItem(items) => {
                    self.retain(|_, (_, svs)| {
                        svs.retain(|sv, _| {
                            let mut retain = false;
                            for item in &items {
                                if item.constellation == sv.constellation {
                                    retain = sv.prn <= item.prn;
                                } else {
                                    retain = true;
                                }
                            }
                            retain
                        });
                        svs.len() > 0
                    });
                },
                TargetItem::SnrItem(filter) => {
                    let filter = Snr::from(filter);
                    self.retain(|_, (_, svs)| {
                        svs.retain(|_, obs| {
                            obs.retain(|_, data| {
                                if let Some(snr) = data.snr {
                                    snr <= filter
                                } else {
                                    false // no snr: drop out
                                }
                            });
                            obs.len() > 0
                        });
                        svs.len() > 0
                    });
                },
                _ => {},
            },
            MaskOperand::LowerThan => match mask.item {
                TargetItem::EpochItem(epoch) => self.retain(|(e, _), _| *e < epoch),
                TargetItem::SvItem(items) => {
                    self.retain(|_, (_, svs)| {
                        svs.retain(|sv, _| {
                            let mut retain = false;
                            for item in &items {
                                if item.constellation == sv.constellation {
                                    retain = sv.prn < item.prn;
                                } else {
                                    retain = true;
                                }
                            }
                            retain
                        });
                        svs.len() > 0
                    });
                },
                TargetItem::SnrItem(filter) => {
                    let filter = Snr::from(filter);
                    self.retain(|_, (_, svs)| {
                        svs.retain(|_, obs| {
                            obs.retain(|_, data| {
                                if let Some(snr) = data.snr {
                                    snr < filter
                                } else {
                                    false // no snr: drop out
                                }
                            });
                            obs.len() > 0
                        });
                        svs.len() > 0
                    });
                },
                _ => {},
            },
        }
    }
}

impl Interpolate for Record {
    fn interpolate(&self, series: TimeSeries) -> Self {
        let mut s = self.clone();
        s.interpolate_mut(series);
        s
    }
    fn interpolate_mut(&mut self, _series: TimeSeries) {
        unimplemented!("observation:record:interpolate_mut()")
    }
}

/*
 * Decimates only a given record subset
 */
fn decimate_data_subset(record: &mut Record, subset: &Record, target: &TargetItem) {
    match target {
        TargetItem::ClockItem => {
            /*
             * Remove clock fields from self
             * where it should now be missing
             */
            for (epoch, (clk, _)) in record.iter_mut() {
                if subset.get(epoch).is_none() {
                    // should be missing
                    *clk = None; // now missing
                }
            }
        },
        TargetItem::SvItem(svs) => {
            /*
             * Remove Sv observations where it should now be missing
             */
            for (epoch, (_, vehicles)) in record.iter_mut() {
                if subset.get(epoch).is_none() {
                    // should be missing
                    for sv in svs.iter() {
                        vehicles.remove(sv); // now missing
                    }
                }
            }
        },
        TargetItem::ObservableItem(obs_list) => {
            /*
             * Remove given observations where it should now be missing
             */
            for (epoch, (_, vehicles)) in record.iter_mut() {
                if subset.get(epoch).is_none() {
                    // should be missing
                    for (_sv, observables) in vehicles.iter_mut() {
                        observables.retain(|observable, _| !obs_list.contains(observable));
                    }
                }
            }
        },
        TargetItem::ConstellationItem(constells_list) => {
            /*
             * Remove observations for given constellation(s) where it should now be missing
             */
            for (epoch, (_, vehicles)) in record.iter_mut() {
                if subset.get(epoch).is_none() {
                    // should be missing
                    vehicles.retain(|sv, _| {
                        let mut contained = false;
                        for constell in constells_list.iter() {
                            if sv.constellation == *constell {
                                contained = true;
                                break;
                            }
                        }
                        !contained
                    });
                }
            }
        },
        TargetItem::SnrItem(_) => unimplemented!("decimate_data_subset::snr"),
        _ => {},
    }
}

impl Preprocessing for Record {
    fn filter(&self, filter: Filter) -> Self {
        let mut s = self.clone();
        s.filter_mut(filter);
        s
    }
    fn filter_mut(&mut self, filter: Filter) {
        match filter {
            Filter::Mask(mask) => self.mask_mut(mask),
            Filter::Smoothing(filter) => match filter.stype {
                SmoothingType::Hatch => {
                    if filter.target.is_none() {
                        self.hatch_smoothing_mut();
                        return; // no need to proceed further
                    }

                    let item = filter.target.unwrap();

                    // apply mask to retain desired subset
                    let mask = MaskFilter {
                        item: item.clone(),
                        operand: MaskOperand::Equals,
                    };

                    // apply smoothing
                    let mut subset = self.mask(mask);
                    subset.hatch_smoothing_mut();
                    // overwrite targetted content
                    let _ = self.merge_mut(&subset); // cannot fail here (record types match)
                },
                SmoothingType::MovingAverage(dt) => {
                    if filter.target.is_none() {
                        self.moving_average_mut(dt);
                        return; // no need to proceed further
                    }

                    let item = filter.target.unwrap();

                    // apply mask to retain desired subset
                    let mask = MaskFilter {
                        item: item.clone(),
                        operand: MaskOperand::Equals,
                    };

                    // apply smoothing
                    let mut subset = self.mask(mask);
                    subset.moving_average_mut(dt);
                    // overwrite targetted content
                    let _ = self.merge_mut(&subset); // cannot fail here (record types match)
                },
            },
            Filter::Interp(filter) => self.interpolate_mut(filter.series),
            Filter::Decimation(filter) => match filter.dtype {
                DecimationType::DecimByRatio(r) => {
                    if filter.target.is_none() {
                        self.decimate_by_ratio_mut(r);
                        return; // no need to proceed further
                    }

                    let item = filter.target.unwrap();

                    // apply mask to retain desired subset
                    let mask = MaskFilter {
                        item: item.clone(),
                        operand: MaskOperand::Equals,
                    };

                    // and decimate
                    let subset = self.mask(mask).decimate_by_ratio(r);

                    // adapt self's subset to new data rates
                    decimate_data_subset(self, &subset, &item);
                },
                DecimationType::DecimByInterval(dt) => {
                    if filter.target.is_none() {
                        self.decimate_by_interval_mut(dt);
                        return; // no need to proceed further
                    }

                    let item = filter.target.unwrap();

                    // apply mask to retain desired subset
                    let mask = MaskFilter {
                        item: item.clone(),
                        operand: MaskOperand::Equals,
                    };

                    // and decimate
                    let subset = self.mask(mask).decimate_by_interval(dt);

                    // adapt self's subset to new data rates
                    decimate_data_subset(self, &subset, &item);
                },
            },
        }
    }
}

impl Decimate for Record {
    fn decimate_by_ratio_mut(&mut self, r: u32) {
        let mut i = 0;
        self.retain(|_, _| {
            let retained = (i % r) == 0;
            i += 1;
            retained
        });
    }
    fn decimate_by_ratio(&self, r: u32) -> Self {
        let mut s = self.clone();
        s.decimate_by_ratio_mut(r);
        s
    }
    fn decimate_by_interval_mut(&mut self, interval: Duration) {
        let mut last_retained: Option<Epoch> = None;
        self.retain(|(e, _), _| {
            if last_retained.is_some() {
                let dt = *e - last_retained.unwrap();
                last_retained = Some(*e);
                dt > interval
            } else {
                last_retained = Some(*e);
                true // always retain 1st epoch
            }
        });
    }
    fn decimate_by_interval(&self, interval: Duration) -> Self {
        let mut s = self.clone();
        s.decimate_by_interval_mut(interval);
        s
    }
    fn decimate_match_mut(&mut self, rhs: &Self) {
        self.retain(|e, _| rhs.get(e).is_some());
    }
    fn decimate_match(&self, rhs: &Self) -> Self {
        let mut s = self.clone();
        s.decimate_match_mut(&rhs);
        s
    }
}

use crate::algorithm::StatisticalOps;
use statrs::statistics::Statistics;

impl Processing for Record {
    /*
     * Statistical method wrapper,
     * applies given statistical function to self (entire record)
     */
    fn statistical_ops(
        &self,
        ops: StatisticalOps,
    ) -> (Option<f64>, HashMap<Sv, HashMap<Observable, f64>>) {
        let mut ret: (Option<f64>, HashMap<Sv, HashMap<Observable, f64>>) = (None, HashMap::new());
        // eval for clock offsets, if such data exist
        let clock_offsets: Vec<_> = self
            .iter()
            .filter_map(|(_, (clk, _))| {
                if let Some(clk) = clk {
                    Some(*clk)
                } else {
                    None
                }
            })
            .collect();
        if clock_offsets.len() > 0 {
            match ops {
                StatisticalOps::Max => ret.0 = Some(clock_offsets.max()),
                StatisticalOps::MaxAbs => ret.0 = Some(clock_offsets.abs_max()),
                StatisticalOps::Min => ret.0 = Some(clock_offsets.min()),
                StatisticalOps::MinAbs => ret.0 = Some(clock_offsets.abs_min()),
                StatisticalOps::Mean => ret.0 = Some(clock_offsets.mean()),
                StatisticalOps::QuadMean => ret.0 = Some(clock_offsets.quadratic_mean()),
                StatisticalOps::GeoMean => ret.0 = Some(clock_offsets.geometric_mean()),
                StatisticalOps::HarmMean => ret.0 = Some(clock_offsets.harmonic_mean()),
                StatisticalOps::Variance => ret.0 = Some(clock_offsets.variance()),
                StatisticalOps::StdDev => ret.0 = Some(clock_offsets.std_dev()),
            }
        }
        // eval for accross all epochs, for all observation and vehicles
        for (_epoch, (_clk, sv)) in self {
            for (sv, observables) in sv {
                for (observable, _) in observables {
                    // vectorize all data for this vehicle + observation, accross epochs
                    // so we can compute Statistics.Max()
                    let mut data = Vec::<f64>::new();
                    for (_, (_, svnn)) in self {
                        for (svnn, svnn_observations) in svnn {
                            if svnn == sv {
                                for (svnn_observable, svnn_observation) in svnn_observations {
                                    if svnn_observable == observable {
                                        data.push(svnn_observation.obs);
                                    }
                                }
                            }
                        }
                    }
                    // build resulting data set
                    if let Some(observables) = ret.1.get_mut(&sv) {
                        match ops {
                            StatisticalOps::Max => {
                                observables.insert(observable.clone(), data.max());
                            },
                            StatisticalOps::MaxAbs => {
                                observables.insert(observable.clone(), data.abs_max());
                            },
                            StatisticalOps::Min => {
                                observables.insert(observable.clone(), data.min());
                            },
                            StatisticalOps::MinAbs => {
                                observables.insert(observable.clone(), data.abs_min());
                            },
                            StatisticalOps::Mean => {
                                observables.insert(observable.clone(), data.mean());
                            },
                            StatisticalOps::QuadMean => {
                                observables.insert(observable.clone(), data.quadratic_mean());
                            },
                            StatisticalOps::GeoMean => {
                                observables.insert(observable.clone(), data.geometric_mean());
                            },
                            StatisticalOps::HarmMean => {
                                observables.insert(observable.clone(), data.harmonic_mean());
                            },
                            StatisticalOps::Variance => {
                                observables.insert(observable.clone(), data.variance());
                            },
                            StatisticalOps::StdDev => {
                                observables.insert(observable.clone(), data.std_dev());
                            },
                        }
                    } else {
                        let mut map = HashMap::<Observable, f64>::new();
                        match ops {
                            StatisticalOps::Max => {
                                map.insert(observable.clone(), data.max());
                            },
                            StatisticalOps::MaxAbs => {
                                map.insert(observable.clone(), data.abs_max());
                            },
                            StatisticalOps::Min => {
                                map.insert(observable.clone(), data.min());
                            },
                            StatisticalOps::MinAbs => {
                                map.insert(observable.clone(), data.abs_min());
                            },
                            StatisticalOps::Mean => {
                                map.insert(observable.clone(), data.mean());
                            },
                            StatisticalOps::QuadMean => {
                                map.insert(observable.clone(), data.quadratic_mean());
                            },
                            StatisticalOps::GeoMean => {
                                map.insert(observable.clone(), data.geometric_mean());
                            },
                            StatisticalOps::HarmMean => {
                                map.insert(observable.clone(), data.harmonic_mean());
                            },
                            StatisticalOps::Variance => {
                                map.insert(observable.clone(), data.variance());
                            },
                            StatisticalOps::StdDev => {
                                map.insert(observable.clone(), data.std_dev());
                            },
                        };
                        ret.1.insert(*sv, map);
                    }
                }
            }
        }
        ret
    }
    /*
     * Statistical method wrapper,
     * applies given statistical function to self (entire record) across Sv
     */
    fn statistical_observable_ops(&self, ops: StatisticalOps) -> HashMap<Observable, f64> {
        let mut ret = HashMap::<Observable, f64>::new();
        let (_, stats) = self.statistical_ops(ops); // drop statistics over clock_offsets
                                                    // because it's not considered an "observable"
        for (_, observables) in &stats {
            for (observable, _) in observables {
                // vectorize matching obs for min() ops
                let mut data = Vec::<f64>::new();
                for (_, svnn_observables) in &stats {
                    for (svnn_observable, observation) in svnn_observables {
                        if svnn_observable == observable {
                            data.push(*observation);
                        }
                    }
                }
                match ops {
                    StatisticalOps::Max => {
                        ret.insert(observable.clone(), data.max());
                    },
                    StatisticalOps::MaxAbs => {
                        ret.insert(observable.clone(), data.abs_max());
                    },
                    StatisticalOps::Min => {
                        ret.insert(observable.clone(), data.min());
                    },
                    StatisticalOps::MinAbs => {
                        ret.insert(observable.clone(), data.abs_min());
                    },
                    StatisticalOps::Mean => {
                        ret.insert(observable.clone(), data.mean());
                    },
                    StatisticalOps::QuadMean => {
                        ret.insert(observable.clone(), data.quadratic_mean());
                    },
                    StatisticalOps::GeoMean => {
                        ret.insert(observable.clone(), data.geometric_mean());
                    },
                    StatisticalOps::HarmMean => {
                        ret.insert(observable.clone(), data.harmonic_mean());
                    },
                    StatisticalOps::Variance => {
                        ret.insert(observable.clone(), data.variance());
                    },
                    StatisticalOps::StdDev => {
                        ret.insert(observable.clone(), data.std_dev());
                    },
                }
            }
        }
        ret
    }
    fn min(&self) -> (Option<f64>, HashMap<Sv, HashMap<Observable, f64>>) {
        self.statistical_ops(StatisticalOps::Min)
    }
    fn abs_min(&self) -> (Option<f64>, HashMap<Sv, HashMap<Observable, f64>>) {
        self.statistical_ops(StatisticalOps::MinAbs)
    }
    fn min_observable(&self) -> HashMap<Observable, f64> {
        self.statistical_observable_ops(StatisticalOps::Min)
    }
    fn abs_min_observable(&self) -> HashMap<Observable, f64> {
        self.statistical_observable_ops(StatisticalOps::MinAbs)
    }
    fn max(&self) -> (Option<f64>, HashMap<Sv, HashMap<Observable, f64>>) {
        self.statistical_ops(StatisticalOps::Max)
    }
    fn abs_max(&self) -> (Option<f64>, HashMap<Sv, HashMap<Observable, f64>>) {
        self.statistical_ops(StatisticalOps::MaxAbs)
    }
    fn max_observable(&self) -> HashMap<Observable, f64> {
        self.statistical_observable_ops(StatisticalOps::Max)
    }
    fn abs_max_observable(&self) -> HashMap<Observable, f64> {
        self.statistical_observable_ops(StatisticalOps::MaxAbs)
    }
    fn mean(&self) -> (Option<f64>, HashMap<Sv, HashMap<Observable, f64>>) {
        self.statistical_ops(StatisticalOps::Mean)
    }
    fn mean_observable(&self) -> HashMap<Observable, f64> {
        self.statistical_observable_ops(StatisticalOps::Mean)
    }
    fn harmonic_mean(&self) -> (Option<f64>, HashMap<Sv, HashMap<Observable, f64>>) {
        self.statistical_ops(StatisticalOps::HarmMean)
    }
    fn harmonic_mean_observable(&self) -> HashMap<Observable, f64> {
        self.statistical_observable_ops(StatisticalOps::QuadMean)
    }
    fn quadratic_mean(&self) -> (Option<f64>, HashMap<Sv, HashMap<Observable, f64>>) {
        self.statistical_ops(StatisticalOps::QuadMean)
    }
    fn quadratic_mean_observable(&self) -> HashMap<Observable, f64> {
        self.statistical_observable_ops(StatisticalOps::QuadMean)
    }
    fn geometric_mean(&self) -> (Option<f64>, HashMap<Sv, HashMap<Observable, f64>>) {
        self.statistical_ops(StatisticalOps::GeoMean)
    }
    fn geometric_mean_observable(&self) -> HashMap<Observable, f64> {
        self.statistical_observable_ops(StatisticalOps::GeoMean)
    }
    fn variance(&self) -> (Option<f64>, HashMap<Sv, HashMap<Observable, f64>>) {
        self.statistical_ops(StatisticalOps::Variance)
    }
    fn std_dev(&self) -> (Option<f64>, HashMap<Sv, HashMap<Observable, f64>>) {
        self.statistical_ops(StatisticalOps::StdDev)
    }
    /*    fn central_moment(&self, order: u16) -> (Option<f64>, HashMap<Sv, HashMap<Observable, f64>>) {
            let mean = self.mean();
            let _ret: (Option<f64>, HashMap<Sv, HashMap<Observable, f64>>) = (None, HashMap::new());
            let mut diff: (
                Option<(u32, f64)>,
                HashMap<Sv, HashMap<Observable, (u32, f64)>>,
            ) = (None, HashMap::new());
            for (_, (clk, svs)) in self {
                /*
                 * |x_i -x|{clk}
                 */
                if let Some(clk) = clk {
                    if let Some(mean) = mean.0 {
                        if let Some((count, dv)) = diff.0 {
                            let dv = dv + (*clk - mean).powf(order as f64);
                            diff.0 = Some((count + 1, dv));
                        }
                    }
                }
                /*
                 * |x_i -x|{data}
                 */
                for (sv, observables) in svs {
                    for (observable, observation) in observables {
                        let mean = mean.1.get(&sv).unwrap().get(&observable).unwrap();
                        if let Some(data) = diff.1.get_mut(sv) {
                            if let Some((count, diff)) = data.get_mut(observable) {
                                *count += 1;
                                *diff += (observation.obs - mean).powf(order as f64);
                            } else {
                                data.insert(
                                    observable.clone(),
                                    (1, (observation.obs - mean).powf(order as f64)),
                                );
                            }
                        } else {
                            let mut map: HashMap<Observable, (u32, f64)> = HashMap::new();
                            map.insert(
                                observable.clone(),
                                (1, (observation.obs - mean).powf(order as f64)),
                            );
                            diff.1.insert(*sv, map);
                        }
                    }
                }
            }
            let mut ret: (Option<f64>, HashMap<Sv, HashMap<Observable, f64>>) = (None, HashMap::new());
            /*
             * stdvar{clk}
             */
            if let Some((count, diff)) = diff.0 {
                ret.0 = Some(diff / count as f64);
            }
            /*
             * stdvar{data}
             */
            for (sv, observables) in diff.1 {
                for (observable, (count, diff)) in observables {
                    if let Some(data) = ret.1.get_mut(&sv) {
                        if let Some(data) = data.get_mut(&observable) {
                            *data = diff / count as f64;
                        } else {
                            data.insert(observable.clone(), diff / count as f64);
                        }
                    } else {
                        let mut map: HashMap<Observable, f64> = HashMap::new();
                        map.insert(observable.clone(), diff / count as f64);
                        ret.1.insert(sv, map);
                    }
                }
            }
            ret
        }
    */
    /*
        fn derivative(&self) -> Record {
            let mut prev: (
                Option<(Epoch, f64)>,
                BTreeMap<Sv, HashMap<Observable, (Epoch, f64)>>,
            ) = (None, BTreeMap::new());
            let mut ret: Record = Record::new();
            for ((epoch, flag), (clk, svs)) in self {
                /*
                 * d/dt{clk}
                 */
                let mut new_clk: Option<f64> = None;
                if let Some(clk) = clk {
                    if let Some((prev_epoch, prev_data)) = prev.0 {
                        new_clk = Some(
                            (*clk - prev_data) / (*epoch - prev_epoch).to_unit(hifitime::Unit::Second),
                        );
                        prev.0 = Some((*epoch, *clk)); // {prev_epoch, prev_data}
                    } else {
                        prev.0 = Some((*epoch, *clk));
                    }
                }
                /*
                 * d/dt{data}
                 */
                for (sv, observables) in svs {
                    for (observable, observation) in observables {
                        if let Some(prev) = prev.1.get_mut(&sv) {
                            if let Some((mut prev_epoch, mut prev_data)) = prev.get_mut(&observable) {
                                if let Some((clk, data)) = ret.get_mut(&(*epoch, *flag)) {
                                    *clk = new_clk;
                                    if let Some(data) = data.get_mut(&sv) {
                                        if let Some(data) = data.get_mut(&observable) {
                                            *data = ObservationData {
                                                obs: (observation.obs - prev_data)
                                                    / (*epoch - prev_epoch)
                                                        .to_unit(hifitime::Unit::Second),
                                                lli: data.lli,
                                                snr: data.snr,
                                            };
                                        } else {
                                            data.insert(
                                                observable.clone(),
                                                ObservationData {
                                                    obs: (observation.obs - prev_data)
                                                        / (*epoch - prev_epoch)
                                                            .to_unit(hifitime::Unit::Second),
                                                    lli: observation.lli,
                                                    snr: observation.snr,
                                                },
                                            );
                                        }
                                    } else {
                                        let mut map: HashMap<Observable, ObservationData> =
                                            HashMap::new();
                                        map.insert(
                                            observable.clone(),
                                            ObservationData {
                                                obs: (observation.obs - prev_data)
                                                    / (*epoch - prev_epoch)
                                                        .to_unit(hifitime::Unit::Second),
                                                lli: observation.lli,
                                                snr: observation.snr,
                                            },
                                        );
                                        data.insert(*sv, map);
                                    }
                                } else {
                                    let mut map: HashMap<Observable, ObservationData> = HashMap::new();
                                    map.insert(
                                        observable.clone(),
                                        ObservationData {
                                            obs: (observation.obs - prev_data)
                                                / (*epoch - prev_epoch).to_unit(hifitime::Unit::Second),
                                            lli: observation.lli,
                                            snr: observation.snr,
                                        },
                                    );
                                    let mut mmap: BTreeMap<Sv, HashMap<Observable, ObservationData>> =
                                        BTreeMap::new();
                                    mmap.insert(*sv, map);
                                    ret.insert((*epoch, *flag), (new_clk, mmap));
                                }
                                prev_epoch = *epoch;
                                prev_data = observation.obs;
                            } else {
                                prev.insert(observable.clone(), (*epoch, observation.obs));
                            }
                        } else {
                            let mut map: HashMap<Observable, (Epoch, f64)> = HashMap::new();
                            map.insert(observable.clone(), (*epoch, observation.obs));
                            prev.1.insert(*sv, map);
                        }
                    }
                }
            }
            ret
        }
    fn skewness(&self) -> (Option<f64>, HashMap<Sv, HashMap<Observable, f64>>) {
        let stddev = self.stddev();
        let central_moment = self.central_moment(3);
        let mut ret: (Option<f64>, HashMap<Sv, HashMap<Observable, f64>>) =
            (None, HashMap::with_capacity(stddev.1.len()));
        /*
         * skew{clk}
         */
        if let Some(stddev) = stddev.0 {
            if let Some(moment) = central_moment.0 {
                ret.0 = Some(moment / stddev.powf(3.0));
            }
        }
        /*
         * skew{data}
         */
        for (sv, observables) in stddev.1 {
            if let Some(moment_observables) = central_moment.1.get(&sv) {
                for (observable, stddev) in observables {
                    if let Some(moment) = moment_observables.get(&observable) {
                        if let Some(data) = ret.1.get_mut(&sv) {
                            data.insert(observable.clone(), moment / stddev.powf(3.0));
                        } else {
                            let mut map: HashMap<Observable, f64> = HashMap::new();
                            map.insert(observable.clone(), moment / stddev.powf(3.0));
                            ret.1.insert(sv, map);
                        }
                    }
                }
            }
        }
        ret
    }
    fn skewness_observable(&self) -> HashMap<Observable, f64> {
        let stddev = self.stddev_observable();
        let central_moment = self.central_moment_observable(3);
        let mut ret: HashMap<Observable, f64> = HashMap::with_capacity(stddev.len());
        for (observable, stddev) in stddev {
            if let Some(moment) = central_moment.get(&observable) {
                ret.insert(observable.clone(), moment / stddev.powf(3.0));
            }
        }
        ret
    }
    */
}

/*
 * Forms all GF combinations
 */
fn gf_combination(
    record: &Record,
) -> HashMap<(Observable, Observable), BTreeMap<Sv, BTreeMap<(Epoch, EpochFlag), f64>>> {
    let mut ret: HashMap<
        (Observable, Observable),
        BTreeMap<Sv, BTreeMap<(Epoch, EpochFlag), f64>>,
    > = HashMap::new();
    for (epoch, (_, vehicles)) in record {
        for (sv, observations) in vehicles {
            for (lhs_observable, lhs_data) in observations {
                if !lhs_observable.is_phase_observable()
                    && !lhs_observable.is_pseudorange_observable()
                {
                    continue; // only for these two physics
                }
                let lhs_code = lhs_observable.to_string();
                let lhs_carrier = &lhs_code[1..2];

                // determine another carrier
                let rhs_carrier = match lhs_carrier {
                    // this will restrict combinations to
                    "1" => "2", // 1 against 2
                    _ => "1",   // M > 1 against 1
                };

                // locate a reference code against another carrier
                let mut reference: Option<(Observable, (f64, f64, f64))> = None;
                for (ref_observable, ref_data) in observations {
                    let mut shared_physics = ref_observable.is_phase_observable()
                        && lhs_observable.is_phase_observable();
                    shared_physics |= ref_observable.is_pseudorange_observable()
                        && lhs_observable.is_pseudorange_observable();
                    if !shared_physics {
                        continue;
                    }

                    let refcode = ref_observable.to_string();
                    let carrier_code = &refcode[1..2];
                    if carrier_code == rhs_carrier {
                        if ref_observable.is_phase_observable() {
                            let carrier = ref_observable.carrier(sv.constellation).unwrap();
                            reference = Some((
                                ref_observable.clone(),
                                (carrier.wavelength(), carrier.frequency(), ref_data.obs),
                            ));
                        } else {
                            reference = Some((ref_observable.clone(), (1.0, 1.0, ref_data.obs)));
                        }
                        break; // DONE searching
                    }
                }

                if let Some((ref_observable, (ref_lambda, ref_freq, ref_data))) = reference {
                    // got a reference
                    let gf = match ref_observable.is_phase_observable() {
                        true => {
                            let carrier = lhs_observable.carrier(sv.constellation).unwrap();
                            let lhs_lambda = carrier.wavelength();
                            let lhs_freq = carrier.frequency();
                            let gamma = lhs_freq / ref_freq;
                            let total_scaling = 1.0 / (gamma.powf(2.0) - 1.0);
                            (lhs_data.obs * lhs_lambda - ref_data * ref_lambda) * total_scaling
                        },
                        false => ref_data - lhs_data.obs, // PR: sign differs
                    };

                    if let Some(data) =
                        ret.get_mut(&(lhs_observable.clone(), ref_observable.clone()))
                    {
                        if let Some(data) = data.get_mut(&sv) {
                            data.insert(*epoch, gf);
                        } else {
                            let mut bmap: BTreeMap<(Epoch, EpochFlag), f64> = BTreeMap::new();
                            bmap.insert(*epoch, gf);
                            data.insert(*sv, bmap);
                        }
                    } else {
                        // new combination
                        let mut inject = true; // insert only if not already combined to some other signal
                        for ((lhs, rhs), _) in &ret {
                            if lhs == lhs_observable {
                                inject = false;
                                break;
                            }
                            if rhs == lhs_observable {
                                inject = false;
                                break;
                            }
                        }
                        if inject {
                            let mut bmap: BTreeMap<(Epoch, EpochFlag), f64> = BTreeMap::new();
                            bmap.insert(*epoch, gf);
                            let mut map: BTreeMap<Sv, BTreeMap<(Epoch, EpochFlag), f64>> =
                                BTreeMap::new();
                            map.insert(*sv, bmap);
                            ret.insert((lhs_observable.clone(), ref_observable), map);
                        }
                    }
                }
            }
        }
    }
    ret
}

/*
 * Forms all NL combinations
 */
fn nl_combination(
    record: &Record,
) -> HashMap<(Observable, Observable), BTreeMap<Sv, BTreeMap<(Epoch, EpochFlag), f64>>> {
    let mut ret: HashMap<
        (Observable, Observable),
        BTreeMap<Sv, BTreeMap<(Epoch, EpochFlag), f64>>,
    > = HashMap::new();
    for (epoch, (_, vehicles)) in record {
        for (sv, observations) in vehicles {
            for (lhs_observable, lhs_data) in observations {
                if !lhs_observable.is_phase_observable()
                    && !lhs_observable.is_pseudorange_observable()
                {
                    continue; // only for these two physics
                }
                let lhs_code = lhs_observable.to_string();
                let lhs_carrier = &lhs_code[1..2];

                // determine another carrier
                let rhs_carrier = match lhs_carrier {
                    // this will restrict combinations to
                    "1" => "2", // 1 against 2
                    _ => "1",   // M > 1 against 1
                };

                // locate a reference code against another carrier
                let mut reference: Option<(Observable, f64)> = None;
                for (ref_observable, ref_data) in observations {
                    let mut shared_physics = ref_observable.is_phase_observable()
                        && lhs_observable.is_phase_observable();
                    shared_physics |= ref_observable.is_pseudorange_observable()
                        && lhs_observable.is_pseudorange_observable();
                    if !shared_physics {
                        continue;
                    }

                    let refcode = ref_observable.to_string();
                    let carrier_code = &refcode[1..2];
                    if carrier_code == rhs_carrier {
                        reference = Some((ref_observable.clone(), ref_data.obs));
                        break; // DONE searching
                    }
                }

                if let Some((ref_observable, ref_data)) = reference {
                    // got a reference
                    let gf = match ref_observable.is_phase_observable() {
                        true => lhs_data.obs - ref_data,
                        false => ref_data - lhs_data.obs, // PR: sign differs
                    };

                    if let Some(data) =
                        ret.get_mut(&(lhs_observable.clone(), ref_observable.clone()))
                    {
                        if let Some(data) = data.get_mut(&sv) {
                            data.insert(*epoch, gf);
                        } else {
                            let mut bmap: BTreeMap<(Epoch, EpochFlag), f64> = BTreeMap::new();
                            bmap.insert(*epoch, gf);
                            data.insert(*sv, bmap);
                        }
                    } else {
                        // new combination
                        let mut inject = true; // insert only if not already combined to some other signal
                        for ((lhs, rhs), _) in &ret {
                            if lhs == lhs_observable {
                                inject = false;
                                break;
                            }
                            if rhs == lhs_observable {
                                inject = false;
                                break;
                            }
                        }
                        if inject {
                            let mut bmap: BTreeMap<(Epoch, EpochFlag), f64> = BTreeMap::new();
                            bmap.insert(*epoch, gf);
                            let mut map: BTreeMap<Sv, BTreeMap<(Epoch, EpochFlag), f64>> =
                                BTreeMap::new();
                            map.insert(*sv, bmap);
                            ret.insert((lhs_observable.clone(), ref_observable), map);
                        }
                    }
                }
            }
        }
    }
    ret
}

/*
 * Forms all WL combinations
 */
fn wl_combination(
    record: &Record,
) -> HashMap<(Observable, Observable), BTreeMap<Sv, BTreeMap<(Epoch, EpochFlag), f64>>> {
    let mut ret: HashMap<
        (Observable, Observable),
        BTreeMap<Sv, BTreeMap<(Epoch, EpochFlag), f64>>,
    > = HashMap::new();
    for (epoch, (_, vehicles)) in record {
        for (sv, observations) in vehicles {
            for (lhs_observable, lhs_data) in observations {
                if !lhs_observable.is_phase_observable() {
                    continue; // only on phase data
                }
                let lhs_code = lhs_observable.to_string();
                let lhs_carrier = &lhs_code[1..2];

                // determine another carrier
                let rhs_carrier = match lhs_carrier {
                    // this will restrict combinations to
                    "1" => "2", // 1 against 2
                    _ => "1",   // M > 1 against 1
                };

                let lhs_carrier =
                    Carrier::from_observable(sv.constellation, lhs_observable).unwrap();

                // locate a reference code against another carrier
                let mut reference: Option<(Observable, f64, f64)> = None;
                for (ref_observable, ref_data) in observations {
                    if ref_observable == lhs_observable {
                        continue; // must differ
                    }
                    let both_phase = ref_observable.is_phase_observable()
                        && lhs_observable.is_phase_observable();
                    if !both_phase {
                        continue;
                    }

                    let refcode = ref_observable.to_string();
                    let carrier_code = &refcode[1..2];
                    if carrier_code != rhs_carrier {
                        let rhs_carrier =
                            Carrier::from_observable(sv.constellation, ref_observable).unwrap();
                        reference = Some((
                            ref_observable.clone(),
                            ref_data.obs,
                            rhs_carrier.frequency(),
                        ));
                        break; // DONE searching
                    }
                }

                if let Some((ref_observable, ref_data, ref_freq)) = reference {
                    // got a reference
                    let yp = 299_792_458.0_f64 * (lhs_data.obs - ref_data)
                        / (lhs_carrier.frequency() - ref_freq);

                    if let Some(data) =
                        ret.get_mut(&(lhs_observable.clone(), ref_observable.clone()))
                    {
                        if let Some(data) = data.get_mut(&sv) {
                            data.insert(*epoch, yp);
                        } else {
                            let mut bmap: BTreeMap<(Epoch, EpochFlag), f64> = BTreeMap::new();
                            bmap.insert(*epoch, yp);
                            data.insert(*sv, bmap);
                        }
                    } else {
                        // new combination
                        let mut inject = true; // insert only if not already combined to some other signal
                        for ((lhs, rhs), _) in &ret {
                            if lhs == lhs_observable {
                                inject = false;
                                break;
                            }
                            if rhs == lhs_observable {
                                inject = false;
                                break;
                            }
                        }
                        if inject {
                            let mut bmap: BTreeMap<(Epoch, EpochFlag), f64> = BTreeMap::new();
                            bmap.insert(*epoch, yp);
                            let mut map: BTreeMap<Sv, BTreeMap<(Epoch, EpochFlag), f64>> =
                                BTreeMap::new();
                            map.insert(*sv, bmap);
                            ret.insert((lhs_observable.clone(), ref_observable), map);
                        }
                    }
                }
            }
        }
    }
    ret
}

/*
 * Forms all MW combinations
 */
fn mw_combination(
    record: &Record,
) -> HashMap<(Observable, Observable), BTreeMap<Sv, BTreeMap<(Epoch, EpochFlag), f64>>> {
    let mut ret: HashMap<
        (Observable, Observable),
        BTreeMap<Sv, BTreeMap<(Epoch, EpochFlag), f64>>,
    > = HashMap::new();
    for (epoch, (_, vehicles)) in record {
        for (sv, observations) in vehicles {
            for (lhs_observable, lhs_data) in observations {
                if !lhs_observable.is_phase_observable()
                    && !lhs_observable.is_pseudorange_observable()
                {
                    continue; // only for these two physics
                }
                let lhs_code = lhs_observable.to_string();
                let lhs_carrier = &lhs_code[1..2];

                // determine another carrier
                let rhs_carrier = match lhs_carrier {
                    // this will restrict combinations to
                    "1" => "2", // 1 against 2
                    _ => "1",   // M > 1 against 1
                };

                // locate a reference code against another carrier
                let mut reference: Option<(Observable, f64)> = None;
                for (ref_observable, ref_data) in observations {
                    let mut shared_physics = ref_observable.is_phase_observable()
                        && lhs_observable.is_phase_observable();
                    shared_physics |= ref_observable.is_pseudorange_observable()
                        && lhs_observable.is_pseudorange_observable();
                    if !shared_physics {
                        continue;
                    }

                    let refcode = ref_observable.to_string();
                    let carrier_code = &refcode[1..2];
                    if carrier_code == rhs_carrier {
                        reference = Some((ref_observable.clone(), ref_data.obs));
                        break; // DONE searching
                    }
                }

                if let Some((ref_observable, ref_data)) = reference {
                    // got a reference
                    let gf = match ref_observable.is_phase_observable() {
                        true => lhs_data.obs - ref_data,
                        false => ref_data - lhs_data.obs, // PR: sign differs
                    };

                    if let Some(data) =
                        ret.get_mut(&(lhs_observable.clone(), ref_observable.clone()))
                    {
                        if let Some(data) = data.get_mut(&sv) {
                            data.insert(*epoch, gf);
                        } else {
                            let mut bmap: BTreeMap<(Epoch, EpochFlag), f64> = BTreeMap::new();
                            bmap.insert(*epoch, gf);
                            data.insert(*sv, bmap);
                        }
                    } else {
                        // new combination
                        let mut inject = true; // insert only if not already combined to some other signal
                        for ((lhs, rhs), _) in &ret {
                            if lhs == lhs_observable {
                                inject = false;
                                break;
                            }
                            if rhs == lhs_observable {
                                inject = false;
                                break;
                            }
                        }
                        if inject {
                            let mut bmap: BTreeMap<(Epoch, EpochFlag), f64> = BTreeMap::new();
                            bmap.insert(*epoch, gf);
                            let mut map: BTreeMap<Sv, BTreeMap<(Epoch, EpochFlag), f64>> =
                                BTreeMap::new();
                            map.insert(*sv, bmap);
                            ret.insert((lhs_observable.clone(), ref_observable), map);
                        }
                    }
                }
            }
        }
    }
    ret
}

impl Combine for Record {
    fn combine(
        &self,
        combination: Combination,
    ) -> HashMap<(Observable, Observable), BTreeMap<Sv, BTreeMap<(Epoch, EpochFlag), f64>>> {
        match combination {
            Combination::GeometryFree => gf_combination(&self),
            Combination::NarrowLane => nl_combination(&self),
            Combination::WideLane => wl_combination(&self),
            Combination::MelbourneWubbena => mw_combination(&self),
        }
    }
}

use crate::{carrier, processing::Dcb};

impl Dcb for Record {
    fn dcb(&self) -> HashMap<String, BTreeMap<Sv, BTreeMap<(Epoch, EpochFlag), f64>>> {
        let mut ret: HashMap<String, BTreeMap<Sv, BTreeMap<(Epoch, EpochFlag), f64>>> =
            HashMap::new();
        for (epoch, (_, vehicles)) in self {
            for (sv, observations) in vehicles {
                for (lhs_observable, lhs_observation) in observations {
                    if !lhs_observable.is_phase_observable() {
                        if !lhs_observable.is_pseudorange_observable() {
                            continue;
                        }
                    }
                    let lhs_code = lhs_observable.to_string();
                    let lhs_carrier = &lhs_code[1..2];
                    let lhs_code = &lhs_code[1..];

                    for rhs_code in carrier::KNOWN_CODES.iter() {
                        // locate a reference code
                        if *rhs_code != lhs_code {
                            // code differs
                            if rhs_code.starts_with(lhs_carrier) {
                                // same carrier
                                let tolocate = match lhs_observable.is_phase_observable() {
                                    true => "L".to_owned() + rhs_code,  // same physics
                                    false => "C".to_owned() + rhs_code, // same physics
                                };
                                let tolocate = Observable::from_str(&tolocate).unwrap();
                                if let Some(rhs_observation) = observations.get(&tolocate) {
                                    // got a reference code
                                    let mut already_diffd = false;

                                    for (op, vehicles) in ret.iter_mut() {
                                        if op.contains(lhs_code) {
                                            already_diffd = true;

                                            // determine this code's role in the diff op
                                            // so it remains consistent
                                            let items: Vec<&str> = op.split("-").collect();

                                            if lhs_code == items[0] {
                                                // code is differenced
                                                if let Some(data) = vehicles.get_mut(&sv) {
                                                    data.insert(
                                                        *epoch,
                                                        lhs_observation.obs - rhs_observation.obs,
                                                    );
                                                } else {
                                                    let mut bmap: BTreeMap<
                                                        (Epoch, EpochFlag),
                                                        f64,
                                                    > = BTreeMap::new();
                                                    bmap.insert(
                                                        *epoch,
                                                        lhs_observation.obs - rhs_observation.obs,
                                                    );
                                                    vehicles.insert(*sv, bmap);
                                                }
                                            } else {
                                                // code is refered to
                                                if let Some(data) = vehicles.get_mut(&sv) {
                                                    data.insert(
                                                        *epoch,
                                                        rhs_observation.obs - lhs_observation.obs,
                                                    );
                                                } else {
                                                    let mut bmap: BTreeMap<
                                                        (Epoch, EpochFlag),
                                                        f64,
                                                    > = BTreeMap::new();
                                                    bmap.insert(
                                                        *epoch,
                                                        rhs_observation.obs - lhs_observation.obs,
                                                    );
                                                    vehicles.insert(*sv, bmap);
                                                }
                                            }
                                        }
                                    }
                                    if !already_diffd {
                                        let mut bmap: BTreeMap<(Epoch, EpochFlag), f64> =
                                            BTreeMap::new();
                                        bmap.insert(
                                            *epoch,
                                            lhs_observation.obs - rhs_observation.obs,
                                        );
                                        let mut map: BTreeMap<
                                            Sv,
                                            BTreeMap<(Epoch, EpochFlag), f64>,
                                        > = BTreeMap::new();
                                        map.insert(*sv, bmap);
                                        ret.insert(format!("{}-{}", lhs_code, rhs_code), map);
                                    }
                                }
                            }
                        }
                    }
                }
            }
        }
        ret
    }
}

impl IonoDelayDetector for Record {
    fn iono_delay_detector(
        &self,
        max_dt: Duration,
    ) -> HashMap<Observable, HashMap<Sv, BTreeMap<Epoch, f64>>> {
        let gf = self.combine(Combination::GeometryFree);
        let mut ret: HashMap<Observable, HashMap<Sv, BTreeMap<Epoch, f64>>> = HashMap::new();
        let mut prev_data: HashMap<(Observable, Observable), HashMap<Sv, (Epoch, f64)>> =
            HashMap::new();
        for (combination, vehicles) in gf {
            let (_lhs_observable, ref_observable) = combination.clone();
            if !ref_observable.is_phase_observable() {
                continue; // only on phase data
            }
            for (sv, epochs) in vehicles {
                for ((epoch, _flag), data) in epochs {
                    if let Some(prev) = prev_data.get_mut(&combination) {
                        if let Some((prev_epoch, prev_data)) = prev.get_mut(&sv) {
                            let dt = epoch - *prev_epoch;
                            if dt <= max_dt {
                                // accepted: push a new dy value
                                let dy = data - *prev_data;
                                if let Some(data) = ret.get_mut(&ref_observable) {
                                    if let Some(data) = data.get_mut(&sv) {
                                        data.insert(epoch, dy);
                                    } else {
                                        let mut bmap: BTreeMap<Epoch, f64> = BTreeMap::new();
                                        bmap.insert(epoch, dy);
                                        data.insert(sv, bmap);
                                    }
                                } else {
                                    let mut bmap: BTreeMap<Epoch, f64> = BTreeMap::new();
                                    bmap.insert(epoch, dy);
                                    let mut map: HashMap<Sv, BTreeMap<Epoch, f64>> = HashMap::new();
                                    map.insert(sv, bmap);
                                    ret.insert(ref_observable.clone(), map);
                                }
                            }
                            *prev_epoch = epoch;
                            *prev_data = data;
                        } else {
                            prev.insert(sv, (epoch, data));
                        }
                    } else {
                        let mut map: HashMap<Sv, (Epoch, f64)> = HashMap::new();
                        map.insert(sv, (epoch, data));
                        prev_data.insert(combination.clone(), map);
                    }
                }
            }
        }
        ret
    }
}

use crate::processing::Mp;

impl Mp for Record {
    fn mp(&self) -> HashMap<String, BTreeMap<Sv, BTreeMap<(Epoch, EpochFlag), f64>>> {
        let mut ret: HashMap<String, BTreeMap<Sv, BTreeMap<(Epoch, EpochFlag), f64>>> =
            HashMap::new();
        /*
         * Determine mean value of all datasets
         */
        let (_, mean) = self.mean(); // drop mean{clk}
                                     //println!("MEAN VALUES {:?}", mean); //DEBUG
                                     /*
                                      * Run algorithm
                                      */
        let mut associated: HashMap<String, String> = HashMap::new(); // Ph code to associate to this Mpx
                                                                      // for operation consistency
        for (epoch, (_, vehicles)) in self {
            for (sv, observations) in vehicles {
                let _mean_sv = mean.get(&sv).unwrap();
                for (lhs_observable, lhs_data) in observations {
                    if lhs_observable.is_pseudorange_observable() {
                        let pr_i = lhs_data.obs; // - mean_sv.get(lhs_code).unwrap().1;
                        let lhs_code = lhs_observable.to_string();
                        let mp_code = &lhs_code[2..]; //TODO will not work on RINEX2
                        let lhs_carrier = &lhs_code[1..2];
                        let mut ph_i: Option<f64> = None;
                        let mut ph_j: Option<f64> = None;
                        /*
                         * This will restrict combinations to
                         * 1 => 2
                         * and M => 1
                         */
                        let rhs_carrier = match lhs_carrier {
                            "1" => "2",
                            _ => "1",
                        };
                        /*
                         * locate related L_i PH code
                         */
                        for (observable, data) in observations {
                            let ph_code = format!("L{}", mp_code);
                            let code = observable.to_string();
                            if code.eq(&ph_code) {
                                ph_i = Some(data.obs); // - mean_sv.get(code).unwrap().1);
                                break; // DONE
                            }
                        }
                        /*
                         * locate another L_j PH code
                         */
                        if let Some(to_locate) = associated.get(mp_code) {
                            /*
                             * We already have an association, keep it consistent throughout
                             * operations
                             */
                            for (observable, data) in observations {
                                let code = observable.to_string();
                                let carrier_code = &code[1..2];
                                if carrier_code == rhs_carrier {
                                    // correct carrier signal
                                    if code.eq(to_locate) {
                                        // match
                                        ph_j = Some(data.obs); // - mean_sv.get(code).unwrap().1);
                                        break; // DONE
                                    }
                                }
                            }
                        } else {
                            // first: prefer the same code against rhs carrier
                            let to_locate = format!("L{}{}", rhs_carrier, &mp_code[1..]);
                            for (observable, data) in observations {
                                let code = observable.to_string();
                                let carrier_code = &code[1..2];
                                if carrier_code == rhs_carrier {
                                    // correct carrier
                                    if code.eq(&to_locate) {
                                        // match
                                        ph_j = Some(data.obs); // - mean_sv.get(code).unwrap().1);
                                        associated.insert(mp_code.to_string(), code.clone());
                                        break; // DONE
                                    }
                                }
                            }
                            if ph_j.is_none() {
                                /*
                                 * Same code against different carrier does not exist
                                 * try to grab another PH code, against rhs carrier
                                 */
                                for (observable, data) in observations {
                                    let code = observable.to_string();
                                    let carrier_code = &code[1..2];
                                    if carrier_code == rhs_carrier {
                                        if observable.is_phase_observable() {
                                            ph_j = Some(data.obs); // - mean_sv.get(code).unwrap().1);
                                            associated.insert(mp_code.to_string(), code.clone());
                                            break; // DONE
                                        }
                                    }
                                }
                            }
                        }
                        if ph_i.is_none() || ph_j.is_none() {
                            break; // incomplete associations, do not proceed further
                        }
                        let ph_i = ph_i.unwrap();
                        let ph_j = ph_j.unwrap();
                        let lhs_carrier = lhs_observable.carrier(sv.constellation).unwrap();
                        let rhs_carrier = lhs_observable //rhs_observable TODO
                            .carrier(sv.constellation)
                            .unwrap();
                        /*let gamma = (lhs_carrier.frequency() / rhs_carrier.frequency()).powf(2.0);
                        let alpha = (gamma +1.0_f64) / (gamma - 1.0_f64);
                        let beta = 2.0_f64 / (gamma - 1.0_f64);
                        let mp = pr_i - alpha * ph_i + beta * ph_j;*/

                        let alpha = 2.0_f64 * rhs_carrier.frequency().powf(2.0)
                            / (lhs_carrier.frequency().powf(2.0)
                                - rhs_carrier.frequency().powf(2.0));
                        let mp = pr_i - ph_i - alpha * (ph_i - ph_j);
                        if let Some(data) = ret.get_mut(mp_code) {
                            if let Some(data) = data.get_mut(&sv) {
                                data.insert(*epoch, mp);
                            } else {
                                let mut bmap: BTreeMap<(Epoch, EpochFlag), f64> = BTreeMap::new();
                                bmap.insert(*epoch, mp);
                                data.insert(*sv, bmap);
                            }
                        } else {
                            let mut bmap: BTreeMap<(Epoch, EpochFlag), f64> = BTreeMap::new();
                            let mut map: BTreeMap<Sv, BTreeMap<(Epoch, EpochFlag), f64>> =
                                BTreeMap::new();
                            bmap.insert(*epoch, mp);
                            map.insert(*sv, bmap);
                            ret.insert(mp_code.to_string(), map);
                        }
                    }
                }
            }
        }
        ret
    }
}

#[cfg(test)]
mod test {
    use super::*;
    #[test]
    fn obs_record_is_new_epoch() {
        assert_eq!(
            is_new_epoch(
                "95 01 01 00 00 00.0000000  0  7 06 17 21 22 23 28 31",
                Version { major: 2, minor: 0 }
            ),
            true
        );
        assert_eq!(
            is_new_epoch(
                "21700656.31447  16909599.97044          .00041  24479973.67844  24479975.23247",
                Version { major: 2, minor: 0 }
            ),
            false
        );
        assert_eq!(
            is_new_epoch(
                "95 01 01 11 00 00.0000000  0  8 04 16 18 19 22 24 27 29",
                Version { major: 2, minor: 0 }
            ),
            true
        );
        assert_eq!(
            is_new_epoch(
                "95 01 01 11 00 00.0000000  0  8 04 16 18 19 22 24 27 29",
                Version { major: 3, minor: 0 }
            ),
            false
        );
        assert_eq!(
            is_new_epoch(
                "> 2022 01 09 00 00 30.0000000  0 40",
                Version { major: 3, minor: 0 }
            ),
            true
        );
        assert_eq!(
            is_new_epoch(
                "> 2022 01 09 00 00 30.0000000  0 40",
                Version { major: 2, minor: 0 }
            ),
            false
        );
        assert_eq!(
            is_new_epoch(
                "G01  22331467.880   117352685.28208        48.950    22331469.28",
                Version { major: 3, minor: 0 }
            ),
            false
        );
    }
}<|MERGE_RESOLUTION|>--- conflicted
+++ resolved
@@ -49,112 +49,10 @@
 #[cfg(feature = "serde")]
 use serde::Serialize;
 
-<<<<<<< HEAD
-/// `Ssi` describes signals strength
-#[repr(u8)]
-#[derive(PartialOrd, Ord, PartialEq, Eq, Copy, Clone, Debug)]
-#[cfg_attr(feature = "pyo3", pyclass)]
-#[cfg_attr(feature = "serde", derive(Serialize))]
-pub enum Ssi {
-    /// Ssi ~= 0 dB/Hz
-    DbHz0 = 0,
-    /// Ssi < 12 dB/Hz
-    DbHz12 = 1,
-    /// 12 dB/Hz <= Ssi < 17 dB/Hz
-    DbHz12_17 = 2,
-    /// 18 dB/Hz <= Ssi < 23 dB/Hz
-    DbHz18_23 = 3,
-    /// 24 dB/Hz <= Ssi < 29 dB/Hz
-    DbHz24_29 = 4,
-    /// 30 dB/Hz <= Ssi < 35 dB/Hz
-    DbHz30_35 = 5,
-    /// 36 dB/Hz <= Ssi < 41 dB/Hz
-    DbHz36_41 = 6,
-    /// 42 dB/Hz <= Ssi < 47 dB/Hz
-    DbHz42_47 = 7,
-    /// 48 dB/Hz <= Ssi < 53 dB/Hz
-    DbHz48_53 = 8,
-    /// Ssi >= 54 dB/Hz
-    DbHz54 = 9,
-}
-
-impl std::fmt::Display for Ssi {
-    fn fmt(&self, f: &mut std::fmt::Formatter) -> std::fmt::Result {
-        match self {
-            Self::DbHz0 => "0".fmt(f),
-            Self::DbHz12 => "1".fmt(f),
-            Self::DbHz12_17 => "2".fmt(f),
-            Self::DbHz18_23 => "3".fmt(f),
-            Self::DbHz24_29 => "4".fmt(f),
-            Self::DbHz30_35 => "5".fmt(f),
-            Self::DbHz36_41 => "6".fmt(f),
-            Self::DbHz42_47 => "7".fmt(f),
-            Self::DbHz48_53 => "8".fmt(f),
-            Self::DbHz54 => "9".fmt(f),
-        }
-    }
-}
-
-impl Default for Ssi {
-    fn default() -> Ssi {
-        Ssi::DbHz54
-    }
-}
-
-impl FromStr for Ssi {
-    type Err = std::io::Error;
-    fn from_str(code: &str) -> Result<Self, Self::Err> {
-        match code {
-            "0" => Ok(Ssi::DbHz0),
-            "1" => Ok(Ssi::DbHz12),
-            "2" => Ok(Ssi::DbHz12_17),
-            "3" => Ok(Ssi::DbHz18_23),
-            "4" => Ok(Ssi::DbHz24_29),
-            "5" => Ok(Ssi::DbHz30_35),
-            "6" => Ok(Ssi::DbHz36_41),
-            "7" => Ok(Ssi::DbHz42_47),
-            "8" => Ok(Ssi::DbHz48_53),
-            "9" => Ok(Ssi::DbHz54),
-            _ => Err(std::io::Error::new(
-                std::io::ErrorKind::InvalidData,
-                "invalid Ssi code",
-            )),
-        }
-    }
-}
-
-#[cfg_attr(feature = "pyo3", pymethods)]
-impl Ssi {
-    /// Returns true if `self` is a bad signal level, very poor quality,
-    /// measurements should be discarded
-    pub fn is_bad(&self) -> bool {
-        self <= &Ssi::DbHz18_23
-    }
-    /// Returns true if `self` is a weak signal level, poor quality
-    pub fn is_weak(&self) -> bool {
-        self < &Ssi::DbHz30_35
-    }
-    /// Returns true if `self` is a strong signal level, good quality as defined by standard
-    pub fn is_strong(&self) -> bool {
-        self >= &Ssi::DbHz30_35
-    }
-    /// Returns true if `self` is a very strong signal level, very high quality
-    pub fn is_excellent(&self) -> bool {
-        self > &Ssi::DbHz42_47
-    }
-    /// Returns true if `self` matches a strong signal level (defined by standard)
-    pub fn is_ok(&self) -> bool {
-        self.is_strong()
-    }
-}
-
-bitflags! {
-    #[cfg_attr(feature = "pyo3", pyclass)]
-=======
 bitflags! {
     #[derive(Debug, Copy, Clone)]
     #[derive(PartialEq, PartialOrd)]
->>>>>>> c11b0f4a
+    #[cfg_attr(feature = "pyo3", pyclass)]
     #[cfg_attr(feature = "serde", derive(Serialize))]
     pub struct LliFlags: u8 {
         /// Current epoch is marked Ok or Unknown status
@@ -201,30 +99,19 @@
 
 #[cfg_attr(feature = "pyo3", pymethods)]
 impl ObservationData {
-<<<<<<< HEAD
     #[cfg(feature = "pyo3")]
     #[new]
-    /// Builds new ObservationData structure from given predicates
-    pub fn new(obs: f64, lli: Option<LliFlags>, ssi: Option<Ssi>) -> ObservationData {
-        ObservationData { obs, lli, ssi }
-=======
     /// Builds new ObservationData structure
     pub fn new(obs: f64, lli: Option<LliFlags>, snr: Option<Snr>) -> ObservationData {
         ObservationData { obs, lli, snr }
->>>>>>> c11b0f4a
     }
     /// Returns `true` if self is determined as `ok`.    
     /// Self is declared `ok` if LLI and SSI flags missing.
     /// If LLI exists:    
     ///    + LLI must match the LliFlags::OkOrUnknown flag (strictly)    
     /// if SSI exists:    
-<<<<<<< HEAD
-    ///    + SSI must match the .is_ok() criteria, refer to API
+    ///    + SNR must match the .is_ok() criteria, refer to API
     pub fn is_ok(&self) -> bool {
-=======
-    ///    + SNR must match the .is_ok() criteria, refer to API
-    pub fn is_ok(self) -> bool {
->>>>>>> c11b0f4a
         let lli_ok = self.lli.unwrap_or(LliFlags::OK_OR_UNKNOWN) == LliFlags::OK_OR_UNKNOWN;
         let snr_ok = self.snr.unwrap_or(Snr::default()).strong();
         lli_ok && snr_ok
@@ -271,8 +158,8 @@
     }
     #[cfg(feature = "pyo3")]
     #[getter]
-    fn get_ssi(&self) -> Option<Ssi> {
-        self.ssi
+    fn get_snr(&self) -> Option<Snr> {
+        self.snr
     }
 }
 
