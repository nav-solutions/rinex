use super::{epoch, prelude::*, version::Version};
use std::collections::HashMap;

<<<<<<< HEAD
#[cfg(feature = "pyo3")]
use pyo3::prelude::*;

/// Macro to determine whether this is a Phase observation or not
pub fn is_phase_observation(content: &str) -> bool {
    content.trim().starts_with("L")
}

/// Macro to determine whether this is a Doppler observation or not
pub fn is_doppler_observation(content: &str) -> bool {
    content.trim().starts_with("D")
}

/// Macro to determine whether this is a Pseudo Range observation or not
pub fn is_pseudorange_observation(content: &str) -> bool {
    content.trim().starts_with("C") || content.trim().starts_with("P")
}

/// Macro to determine whether this is an SSI observation or not
pub fn is_ssi_observation(content: &str) -> bool {
    content.trim().starts_with("S")
}
=======
pub mod record;
mod snr;
>>>>>>> c11b0f4a

pub use record::{LliFlags, ObservationData, Record};
pub use snr::Snr;

macro_rules! fmt_month {
    ($m: expr) => {
        match $m {
            1 => "Jan",
            2 => "Feb",
            3 => "Mar",
            4 => "Apr",
            5 => "May",
            6 => "Jun",
            7 => "Jul",
            8 => "Aug",
            9 => "Sep",
            10 => "Oct",
            11 => "Nov",
            _ => "Dec",
        }
    };
}

#[cfg(feature = "serde")]
use serde::Serialize;

/// Describes `Compact RINEX` specific information
#[cfg_attr(feature = "pyo3", pyclass)]
#[derive(Clone, Debug, PartialEq, Eq, PartialOrd)]
#[cfg_attr(feature = "serde", derive(Serialize, Deserialize))]
pub struct Crinex {
    /// Compression program version
    pub version: Version,
    /// Compression program name
    pub prog: String,
    /// Date of compression
    pub date: Epoch,
}

#[cfg_attr(feature = "pyo3", pymethods)]
impl Crinex {
    /// Sets compression algorithm revision
    pub fn with_version(&self, version: Version) -> Self {
        let mut s = self.clone();
        s.version = version;
        s
    }
    /// Sets compression program name
    pub fn with_prog(&self, prog: &str) -> Self {
        let mut s = self.clone();
        s.prog = prog.to_string();
        s
    }
    /// Sets compression date
    pub fn with_date(&self, e: Epoch) -> Self {
        let mut s = self.clone();
        s.date = e;
        s
    }
    #[cfg(feature = "pyo3")]
    #[new]
    fn new_py() -> Self {
        Self::default()
    }
    #[cfg(feature = "pyo3")]
    #[getter]
    fn get_version(&self) -> Version {
        self.version
    }
    #[cfg(feature = "pyo3")]
    #[getter]
    fn get_prog(&self) -> &str {
        &self.prog
    }
    #[cfg(feature = "pyo3")]
    #[getter]
    fn get_date(&self) -> Epoch {
        self.date
    }
}

impl Default for Crinex {
    fn default() -> Self {
        Self {
            version: Version { major: 3, minor: 0 },
            prog: format!("rust-rinex-{}", env!("CARGO_PKG_VERSION")),
            date: epoch::now(),
        }
    }
}

impl std::fmt::Display for Crinex {
    fn fmt(&self, f: &mut std::fmt::Formatter) -> std::fmt::Result {
        let version = self.version.to_string();
        write!(f, "{:<width$}", version, width = 20)?;
        write!(f, "{:<width$}", "COMPACT RINEX FORMAT", width = 20)?;
        write!(
            f,
            "{value:<width$} CRINEX VERS   / TYPE\n",
            value = "",
            width = 19
        )?;
        write!(f, "{:<width$}", self.prog, width = 20)?;
        write!(f, "{:20}", "")?;
        let (y, m, d, hh, mm, _, _) = self.date.to_gregorian_utc();
        let m = fmt_month!(m);
        let date = format!("{:02}-{}-{} {:02}:{:02}", d, m, y - 2000, hh, mm);
        write!(f, "{:<width$}", date, width = 20)?;
        f.write_str("CRINEX PROG / DATE")
    }
}

/// Describes known marker types
/// Observation Record specific header fields
#[derive(Debug, Clone, Default, PartialEq)]
#[cfg_attr(feature = "serde", derive(Serialize, Deserialize))]
pub struct HeaderFields {
    /// Optional CRINEX information
    pub crinex: Option<Crinex>,
    /// Observables per constellation basis
    pub codes: HashMap<Constellation, Vec<Observable>>,
    /// True if local clock drift is compensated for
    pub clock_offset_applied: bool,
    /// DCBs compensation per constellation basis
    pub dcb_compensations: Vec<Constellation>,
    /// Optionnal data scalings
    pub scalings: HashMap<Constellation, HashMap<Observable, f64>>,
}

impl HeaderFields {
    /// Add an optionnal data scaling
    pub fn with_scaling(&self, c: Constellation, observable: Observable, scaling: f64) -> Self {
        let mut s = self.clone();
        if let Some(scalings) = s.scalings.get_mut(&c) {
            scalings.insert(observable, scaling);
        } else {
            let mut map: HashMap<Observable, f64> = HashMap::new();
            map.insert(observable, scaling);
            s.scalings.insert(c, map);
        }
        s
    }
    /// Returns given scaling to apply for given GNSS system
    /// and given observation. Returns 1.0 by default, so it always applies
    pub fn scaling(&self, c: &Constellation, observable: Observable) -> f64 {
        if let Some(scalings) = self.scalings.get(c) {
            if let Some(scaling) = scalings.get(&observable) {
                return *scaling;
            }
        }
        1.0
    }

    /// Emphasize that DCB is compensated for
    pub fn with_dcb_compensation(&self, c: Constellation) -> Self {
        let mut s = self.clone();
        s.dcb_compensations.push(c);
        s
    }
    /// Returns true if DCB compensation was applied for given constellation.
    /// If constellation is None: we test against all encountered constellation
    pub fn dcb_compensation(&self, c: Option<Constellation>) -> bool {
        if let Some(c) = c {
            for comp in &self.dcb_compensations {
                if *comp == c {
                    return true;
                }
            }
            false
        } else {
            for (cst, _) in &self.codes {
                // all encountered constellations
                let mut found = false;
                for ccst in &self.dcb_compensations {
                    // all compensated constellations
                    if ccst == cst {
                        found = true;
                        break;
                    }
                }
                if !found {
                    return false;
                }
            }
            true
        }
    }
}

#[cfg(test)]
mod crinex {
    use super::*;
    #[test]
    fn test_fmt_month() {
        assert_eq!(fmt_month!(1), "Jan");
        assert_eq!(fmt_month!(2), "Feb");
        assert_eq!(fmt_month!(3), "Mar");
        assert_eq!(fmt_month!(10), "Oct");
        assert_eq!(fmt_month!(11), "Nov");
        assert_eq!(fmt_month!(12), "Dec");
    }
    #[test]
    fn test_display() {
        let crinex = Crinex::default();
        let now = Epoch::now().unwrap();
        let (y, m, d, hh, mm, _, _) = now.to_gregorian_utc();
        let expected = format!(
            "3.0                 COMPACT RINEX FORMAT                    CRINEX VERS   / TYPE
rust-rinex-{}                        {:02}-{}-{} {:02}:{:02}     CRINEX PROG / DATE",
            env!("CARGO_PKG_VERSION"),
            d,
            fmt_month!(m),
            y - 2000,
            hh,
            mm
        );
        assert_eq!(crinex.to_string(), expected);
    }
}<|MERGE_RESOLUTION|>--- conflicted
+++ resolved
@@ -1,33 +1,11 @@
 use super::{epoch, prelude::*, version::Version};
 use std::collections::HashMap;
 
-<<<<<<< HEAD
 #[cfg(feature = "pyo3")]
 use pyo3::prelude::*;
 
-/// Macro to determine whether this is a Phase observation or not
-pub fn is_phase_observation(content: &str) -> bool {
-    content.trim().starts_with("L")
-}
-
-/// Macro to determine whether this is a Doppler observation or not
-pub fn is_doppler_observation(content: &str) -> bool {
-    content.trim().starts_with("D")
-}
-
-/// Macro to determine whether this is a Pseudo Range observation or not
-pub fn is_pseudorange_observation(content: &str) -> bool {
-    content.trim().starts_with("C") || content.trim().starts_with("P")
-}
-
-/// Macro to determine whether this is an SSI observation or not
-pub fn is_ssi_observation(content: &str) -> bool {
-    content.trim().starts_with("S")
-}
-=======
 pub mod record;
 mod snr;
->>>>>>> c11b0f4a
 
 pub use record::{LliFlags, ObservationData, Record};
 pub use snr::Snr;
