//! Observation RINEX module
<<<<<<< HEAD
use super::{
    hatanaka::CRINEX,
    prelude::{Constellation, Epoch, Observable, SV},
};

use std::collections::HashMap;

pub mod record;

pub mod flag;
pub use flag::EpochFlag;

=======
//!
mod clock;
mod crinex;
mod formatting; // formatter
mod header;
mod lli;
mod parsing; // parser
mod rinex; // high level methods
mod signal;
>>>>>>> fcbc00b3
mod snr;

pub use header::HeaderFields;
pub use signal::SignalObservation;

pub(crate) use formatting::fmt_observations;
pub(crate) use parsing::{is_new_epoch, parse_epoch};

#[cfg(feature = "processing")]
pub(crate) mod mask; // mask Trait implementation

#[cfg(feature = "processing")]
pub(crate) mod decim; // decim Trait implementation

#[cfg(feature = "processing")]
pub(crate) mod repair; // repair Trait implementation

<<<<<<< HEAD
#[cfg(feature = "serde")]
use serde::{Deserialize, Serialize};

/// Observation Record specific header fields
#[derive(Debug, Clone, Default, PartialEq)]
#[cfg_attr(feature = "serde", derive(Serialize, Deserialize))]
pub struct HeaderFields {
    /// Optional CRINEX information
    pub crinex: Option<CRINEX>,
    /// Time of FIRST OBS
    pub time_of_first_obs: Option<Epoch>,
    /// Time of LAST OBS
    pub time_of_last_obs: Option<Epoch>,
    /// Observables per constellation basis
    pub codes: HashMap<Constellation, Vec<Observable>>,
    /// True if local clock drift is compensated for
    pub clock_offset_applied: bool,
    /// Possible observation scaling, used in high precision
    /// OBS RINEX (down to nano radians precision).
    pub scaling: HashMap<(Constellation, Observable), u16>,
}

impl HeaderFields {
    /// Add TIME OF FIRST OBS
    pub(crate) fn with_time_of_first_obs(&self, epoch: Epoch) -> Self {
=======
pub mod flag;

pub use clock::ClockObservation;
pub use crinex::Crinex;
pub use flag::EpochFlag;
pub use lli::LliFlags;
pub use snr::SNR;

#[cfg(docsrs)]
use crate::Bibliography;

use std::collections::BTreeMap;
use thiserror::Error;

#[cfg(feature = "serde")]
use serde::{Deserialize, Serialize};

use crate::{
    epoch::ParsingError as EpochParsingError, observation::flag::Error as FlagError, prelude::Epoch,
};

use gnss::{
    constellation::ParsingError as ConstellationParsingError, sv::ParsingError as SVParsingError,
};

/// Observation RINEX specific [ParsingError]
#[derive(Error, Debug)]
pub enum ParsingError {
    #[error("failed to parse epoch flag")]
    EpochFlag(#[from] FlagError),
    #[error("failed to parse epoch")]
    EpochError(#[from] EpochParsingError),
    #[error("observation events are not supported yet")]
    Event,
    #[error("constellation parsing error")]
    ConstellationParsing(#[from] ConstellationParsingError),
    #[error("sv parsing error")]
    SvParsing(#[from] SVParsingError),
    #[error("bad v2 satellites description")]
    BadV2SatellitesDescription,
    #[error("epoch is empty")]
    EmptyEpoch,
    #[error("failed to parse numsat")]
    NumSatParsing,
}

/// [Observations] describes all the content an Observation Epoch
/// indexed by [ObsKey] may contain.
#[derive(Debug, Clone, PartialEq)]
#[cfg_attr(feature = "serde", derive(Serialize, Deserialize))]
pub struct Observations {
    /// Local [ClockObservation] may exist, depending on receiver
    /// capabilities and production context.
    /// It describes the receiver state with respect to the GNSS [TimeScale] defined
    /// in [Header].
    pub clock: Option<ClockObservation>,
    /// List of [SignalObservation]s.
    pub signals: Vec<SignalObservation>,
}

impl Default for Observations {
    fn default() -> Self {
        Self {
            clock: None,
            signals: Vec::with_capacity(16),
        }
    }
}

impl Observations {
    /// Define [Observations] with Clock offset [s] observed at [Epoch]
    pub fn with_clock_offset_s(&self, timeof_obs: Epoch, offset_s: f64) -> Self {
>>>>>>> fcbc00b3
        let mut s = self.clone();
        if let Some(ref mut clock) = s.clock {
            clock.set_offset_s(timeof_obs, offset_s);
        } else {
            s.clock = Some(ClockObservation::default().with_offset_s(timeof_obs, offset_s));
        }
        s
    }
    /// Define [Observations] with [ClockObservation]
    pub fn with_clock_observation(&self, clock: ClockObservation) -> Self {
        let mut s = self.clone();
        s.clock = Some(clock);
        s
    }
}

<<<<<<< HEAD
/// GNSS signal combination trait.    
/// This only applies to OBS RINEX records.  
/// Refer to [Bibliography::ESAGnssCombination] and [Bibliography::ESABookVol1]
/// for more information.
#[cfg(feature = "obs")]
#[cfg_attr(docsrs, doc(cfg(feature = "obs")))]
pub trait Combine {
    fn combine(
        &self,
        combination: Combination,
    ) -> HashMap<(Observable, Observable), BTreeMap<SV, BTreeMap<(Epoch, EpochFlag), f64>>>;
}

/// GNSS code bias estimation trait.
/// Refer to [Bibliography::ESAGnssCombination] and [Bibliography::ESABookVol1].
#[cfg(feature = "obs")]
#[cfg_attr(docsrs, doc(cfg(feature = "obs")))]
pub trait Dcb {
    /// Returns Differential Code Bias estimates, sorted per (unique)
    /// signals combinations and for each individual SV.
    /// ```
    /// use rinex::prelude::*;
    /// use rinex::observation::*; // .dcb()
    ///
    /// let rinex = Rinex::from_file("../test_resources/OBS/V3/DUTH0630.22O")
    ///    .unwrap();
    /// let dcb = rinex.dcb();
    /// ```
    fn dcb(&self) -> HashMap<String, BTreeMap<SV, BTreeMap<(Epoch, EpochFlag), f64>>>;
}
=======
/// [ObsKey] is used to Index [Observations] in [Record] type definition.
#[derive(Default, Debug, Copy, Clone, PartialEq, PartialOrd, Eq, Ord, Hash)]
#[cfg_attr(feature = "serde", derive(Serialize, Deserialize))]
pub struct ObsKey {
    /// Sampling [Epoch]
    pub epoch: Epoch,
    /// [EpochFlag] gives more information about sampling conditions
    pub flag: EpochFlag,
}

/// Observation [Record] are sorted by [Epoch] of observation and may have two different forms.
pub type Record = BTreeMap<ObsKey, Observations>;

// #[cfg(feature = "obs")]
// #[cfg_attr(docsrs, doc(cfg(feature = "obs")))]
// #[derive(Debug, Copy, Clone)]
// pub enum Combination {
//     GeometryFree,
//     IonosphereFree,
//     WideLane,
//     NarrowLane,
//     MelbourneWubbena,
// }

// /// GNSS signal combination trait.
// /// This only applies to OBS RINEX records.
// /// Refer to [Bibliography::ESAGnssCombination] and [Bibliography::ESABookVol1]
// /// for more information.
// #[cfg(feature = "obs")]
// #[cfg_attr(docsrs, doc(cfg(feature = "obs")))]
// pub trait Combine {
//     fn combine(
//         &self,
//         combination: Combination,
//     ) -> HashMap<(Observable, Observable), BTreeMap<SV, BTreeMap<(Epoch, EpochFlag), f64>>>;
// }

// /// GNSS code bias estimation trait.
// /// Refer to [Bibliography::ESAGnssCombination] and [Bibliography::ESABookVol1].
// #[cfg(feature = "obs")]
// #[cfg_attr(docsrs, doc(cfg(feature = "obs")))]
// pub trait Dcb {
//     /// Returns Differential Code Bias estimates, sorted per (unique)
//     /// signals combinations and for each individual SV.
//     /// ```
//     /// use rinex::prelude::*;
//     /// use rinex::observation::*; // .dcb()
//     ///
//     /// let rinex = Rinex::from_file("../test_resources/OBS/V3/DUTH0630.22O")
//     ///    .unwrap();
//     /// let dcb = rinex.dcb();
//     /// ```
//     fn dcb(&self) -> HashMap<String, BTreeMap<SV, BTreeMap<(Epoch, EpochFlag), f64>>>;
// }

// #[cfg(feature = "obs")]
// impl Combine for Record {
//     fn combine(
//         &self,
//         c: Combination,
//     ) -> HashMap<(Observable, Observable), BTreeMap<SV, BTreeMap<(Epoch, EpochFlag), f64>>> {
//         match c {
//             Combination::GeometryFree
//             | Combination::IonosphereFree
//             | Combination::NarrowLane
//             | Combination::WideLane => dual_freq_combination(self, c),
//             Combination::MelbourneWubbena => mw_combination(self),
//         }
//     }
// }
>>>>>>> fcbc00b3
<|MERGE_RESOLUTION|>--- conflicted
+++ resolved
@@ -1,19 +1,4 @@
 //! Observation RINEX module
-<<<<<<< HEAD
-use super::{
-    hatanaka::CRINEX,
-    prelude::{Constellation, Epoch, Observable, SV},
-};
-
-use std::collections::HashMap;
-
-pub mod record;
-
-pub mod flag;
-pub use flag::EpochFlag;
-
-=======
-//!
 mod clock;
 mod crinex;
 mod formatting; // formatter
@@ -22,14 +7,8 @@
 mod parsing; // parser
 mod rinex; // high level methods
 mod signal;
->>>>>>> fcbc00b3
 mod snr;
-
-pub use header::HeaderFields;
-pub use signal::SignalObservation;
-
-pub(crate) use formatting::fmt_observations;
-pub(crate) use parsing::{is_new_epoch, parse_epoch};
+mod flag;
 
 #[cfg(feature = "processing")]
 pub(crate) mod mask; // mask Trait implementation
@@ -40,36 +19,12 @@
 #[cfg(feature = "processing")]
 pub(crate) mod repair; // repair Trait implementation
 
-<<<<<<< HEAD
 #[cfg(feature = "serde")]
 use serde::{Deserialize, Serialize};
 
-/// Observation Record specific header fields
-#[derive(Debug, Clone, Default, PartialEq)]
-#[cfg_attr(feature = "serde", derive(Serialize, Deserialize))]
-pub struct HeaderFields {
-    /// Optional CRINEX information
-    pub crinex: Option<CRINEX>,
-    /// Time of FIRST OBS
-    pub time_of_first_obs: Option<Epoch>,
-    /// Time of LAST OBS
-    pub time_of_last_obs: Option<Epoch>,
-    /// Observables per constellation basis
-    pub codes: HashMap<Constellation, Vec<Observable>>,
-    /// True if local clock drift is compensated for
-    pub clock_offset_applied: bool,
-    /// Possible observation scaling, used in high precision
-    /// OBS RINEX (down to nano radians precision).
-    pub scaling: HashMap<(Constellation, Observable), u16>,
-}
-
-impl HeaderFields {
-    /// Add TIME OF FIRST OBS
-    pub(crate) fn with_time_of_first_obs(&self, epoch: Epoch) -> Self {
-=======
-pub mod flag;
-
 pub use clock::ClockObservation;
+pub use header::HeaderFields;
+pub use signal::SignalObservation;
 pub use crinex::Crinex;
 pub use flag::EpochFlag;
 pub use lli::LliFlags;
@@ -81,11 +36,7 @@
 use std::collections::BTreeMap;
 use thiserror::Error;
 
-#[cfg(feature = "serde")]
-use serde::{Deserialize, Serialize};
-
-use crate::{
-    epoch::ParsingError as EpochParsingError, observation::flag::Error as FlagError, prelude::Epoch,
+use crate::{prelude::Epoch,
 };
 
 use gnss::{
@@ -95,10 +46,6 @@
 /// Observation RINEX specific [ParsingError]
 #[derive(Error, Debug)]
 pub enum ParsingError {
-    #[error("failed to parse epoch flag")]
-    EpochFlag(#[from] FlagError),
-    #[error("failed to parse epoch")]
-    EpochError(#[from] EpochParsingError),
     #[error("observation events are not supported yet")]
     Event,
     #[error("constellation parsing error")]
@@ -139,7 +86,6 @@
 impl Observations {
     /// Define [Observations] with Clock offset [s] observed at [Epoch]
     pub fn with_clock_offset_s(&self, timeof_obs: Epoch, offset_s: f64) -> Self {
->>>>>>> fcbc00b3
         let mut s = self.clone();
         if let Some(ref mut clock) = s.clock {
             clock.set_offset_s(timeof_obs, offset_s);
@@ -156,38 +102,6 @@
     }
 }
 
-<<<<<<< HEAD
-/// GNSS signal combination trait.    
-/// This only applies to OBS RINEX records.  
-/// Refer to [Bibliography::ESAGnssCombination] and [Bibliography::ESABookVol1]
-/// for more information.
-#[cfg(feature = "obs")]
-#[cfg_attr(docsrs, doc(cfg(feature = "obs")))]
-pub trait Combine {
-    fn combine(
-        &self,
-        combination: Combination,
-    ) -> HashMap<(Observable, Observable), BTreeMap<SV, BTreeMap<(Epoch, EpochFlag), f64>>>;
-}
-
-/// GNSS code bias estimation trait.
-/// Refer to [Bibliography::ESAGnssCombination] and [Bibliography::ESABookVol1].
-#[cfg(feature = "obs")]
-#[cfg_attr(docsrs, doc(cfg(feature = "obs")))]
-pub trait Dcb {
-    /// Returns Differential Code Bias estimates, sorted per (unique)
-    /// signals combinations and for each individual SV.
-    /// ```
-    /// use rinex::prelude::*;
-    /// use rinex::observation::*; // .dcb()
-    ///
-    /// let rinex = Rinex::from_file("../test_resources/OBS/V3/DUTH0630.22O")
-    ///    .unwrap();
-    /// let dcb = rinex.dcb();
-    /// ```
-    fn dcb(&self) -> HashMap<String, BTreeMap<SV, BTreeMap<(Epoch, EpochFlag), f64>>>;
-}
-=======
 /// [ObsKey] is used to Index [Observations] in [Record] type definition.
 #[derive(Default, Debug, Copy, Clone, PartialEq, PartialOrd, Eq, Ord, Hash)]
 #[cfg_attr(feature = "serde", derive(Serialize, Deserialize))]
@@ -257,5 +171,4 @@
 //             Combination::MelbourneWubbena => mw_combination(self),
 //         }
 //     }
-// }
->>>>>>> fcbc00b3
+// }