//! Observation RINEX module
use super::{epoch, prelude::*, version::Version};
use std::collections::HashMap;

pub mod record;
mod snr;

#[cfg(docrs)]
use crate::Bibliography;

pub use record::{LliFlags, ObservationData, Record};
pub use snr::Snr;

macro_rules! fmt_month {
    ($m: expr) => {
        match $m {
            1 => "Jan",
            2 => "Feb",
            3 => "Mar",
            4 => "Apr",
            5 => "May",
            6 => "Jun",
            7 => "Jul",
            8 => "Aug",
            9 => "Sep",
            10 => "Oct",
            11 => "Nov",
            _ => "Dec",
        }
    };
}

#[cfg(feature = "serde")]
use serde::Serialize;

/// Describes `Compact RINEX` specific information
#[derive(Clone, Debug, PartialEq, Eq, PartialOrd)]
#[cfg_attr(feature = "serde", derive(Serialize, Deserialize))]
pub struct Crinex {
    /// Compression program version
    pub version: Version,
    /// Compression program name
    pub prog: String,
    /// Date of compression
    pub date: Epoch,
}

impl Crinex {
    /// Sets compression algorithm revision
    pub fn with_version(&self, version: Version) -> Self {
        let mut s = self.clone();
        s.version = version;
        s
    }
    /// Sets compression program name
    pub fn with_prog(&self, prog: &str) -> Self {
        let mut s = self.clone();
        s.prog = prog.to_string();
        s
    }
    /// Sets compression date
    pub fn with_date(&self, e: Epoch) -> Self {
        let mut s = self.clone();
        s.date = e;
        s
    }
}

impl Default for Crinex {
    fn default() -> Self {
        Self {
            version: Version { major: 3, minor: 0 },
            prog: format!("rust-rinex-{}", env!("CARGO_PKG_VERSION")),
            date: epoch::now(),
        }
    }
}

impl std::fmt::Display for Crinex {
    fn fmt(&self, f: &mut std::fmt::Formatter) -> std::fmt::Result {
        let version = self.version.to_string();
        write!(f, "{:<width$}", version, width = 20)?;
        write!(f, "{:<width$}", "COMPACT RINEX FORMAT", width = 20)?;
        write!(
            f,
            "{value:<width$} CRINEX VERS   / TYPE\n",
            value = "",
            width = 19
        )?;
        write!(f, "{:<width$}", self.prog, width = 20)?;
        write!(f, "{:20}", "")?;
        let (y, m, d, hh, mm, _, _) = self.date.to_gregorian_utc();
        let m = fmt_month!(m);
        let date = format!("{:02}-{}-{} {:02}:{:02}", d, m, y - 2000, hh, mm);
        write!(f, "{:<width$}", date, width = 20)?;
        f.write_str("CRINEX PROG / DATE")
    }
}

/// Describes known marker types
/// Observation Record specific header fields
#[derive(Debug, Clone, Default, PartialEq)]
#[cfg_attr(feature = "serde", derive(Serialize, Deserialize))]
pub struct HeaderFields {
    /// Optional CRINEX information
    pub crinex: Option<Crinex>,
    /// Time of FIRST OBS
    pub time_of_first_obs: Option<Epoch>,
    /// Time of LAST OBS
    pub time_of_last_obs: Option<Epoch>,
    /// Observables per constellation basis
    pub codes: HashMap<Constellation, Vec<Observable>>,
    /// True if local clock drift is compensated for
    pub clock_offset_applied: bool,
    /// Optionnal data scalings
    pub scalings: HashMap<(Constellation, Observable), u16>,
}

impl HeaderFields {
<<<<<<< HEAD
    /// Add TIME OF FIRST OBS
    pub fn with_time_of_first_obs(&self, epoch: Epoch) -> Self {
        let mut s = self.clone();
        s.time_of_first_obs = Some(epoch);
        s
    }
    /// Add TIME OF LAST OBS
    pub fn with_time_of_last_obs(&self, epoch: Epoch) -> Self {
        let mut s = self.clone();
        s.time_of_first_obs = Some(epoch);
        s
    }
    /// Add an optionnal data scaling
    pub fn with_scaling(&self, c: Constellation, observable: Observable, scaling: f64) -> Self {
        let mut s = self.clone();
        if let Some(scalings) = s.scalings.get_mut(&c) {
            scalings.insert(observable, scaling);
        } else {
            let mut map: HashMap<Observable, f64> = HashMap::new();
            map.insert(observable, scaling);
            s.scalings.insert(c, map);
        }
        s
=======
    /// Insert a data scaling
    pub(crate) fn insert_scaling(
        &mut self,
        c: Constellation,
        observable: Observable,
        scaling: u16,
    ) {
        self.scalings.insert((c, observable), scaling);
>>>>>>> 14b369ab
    }
    /// Returns given scaling to apply for given GNSS system
    /// and given observation. Returns 1.0 by default, so it always applies
    pub(crate) fn scaling(&self, c: Constellation, observable: Observable) -> Option<&u16> {
        self.scalings.get(&(c, observable))
    }
}

#[cfg(feature = "obs")]
use std::collections::BTreeMap;

/// GNSS signal recombination trait.    
/// Import this to recombine OBS RINEX with usual recombination methods.   
/// This only applies to OBS RINEX records.  
/// Refer to [Bibliography::ESAGnssCombination] and [Bibliography::ESABookVol1]
/// for more information.
#[cfg(feature = "obs")]
#[cfg_attr(docrs, doc(cfg(feature = "obs")))]
pub trait Combine {
    /// Perform Geometry Free signal recombination on all phase
    /// and pseudo range observations, for each individual Sv
    /// and individual Epoch.   
    /// Geometry Free (Gf) recombination cancels out geometric
    /// biases and leaves frequency dependent terms out,
    /// like Ionospheric induced time delay.  
    /// ```
    /// use rinex::prelude::*;
    /// use rinex::observation::*;
    ///
    /// let rinex = Rinex::from_file("../test_resources/OBS/V3/DUTH0630.22O")
    ///    .unwrap();
    ///
    /// let gf = rinex.geo_free();
    /// for ((ref_observable, rhs_observable), data) in gf {
    ///     // for each recombination that we were able to form,
    ///     // a "reference" observable was chosen,
    ///     // and RHS observable is compared to it.
    ///     // For example "L2C-L1C" : L1C is the reference observable
    ///     for (sv, epochs) in data {
    ///         // applied to all possible Sv
    ///         for ((epoch, _flag), value) in epochs {
    ///             // value: actual recombination result
    ///         }
    ///     }
    /// }
    /// ```
    fn geo_free(
        &self,
    ) -> HashMap<(Observable, Observable), BTreeMap<Sv, BTreeMap<(Epoch, EpochFlag), f64>>>;

    /// Perform Wide Lane recombination.   
    /// See [Self::geo_free] for API example.
    fn wide_lane(
        &self,
    ) -> HashMap<(Observable, Observable), BTreeMap<Sv, BTreeMap<(Epoch, EpochFlag), f64>>>;

    /// Perform Narrow Lane recombination.   
    /// See [Self::geo_free] for API example.
    fn narrow_lane(
        &self,
    ) -> HashMap<(Observable, Observable), BTreeMap<Sv, BTreeMap<(Epoch, EpochFlag), f64>>>;

    /// Perform Melbourne-Wübbena recombination.   
    /// See [`Self::geo_free`] for API example.
    fn melbourne_wubbena(
        &self,
    ) -> HashMap<(Observable, Observable), BTreeMap<Sv, BTreeMap<(Epoch, EpochFlag), f64>>>;
}

/// GNSS code bias estimation trait.
/// Refer to [Bibliography::ESAGnssCombination] and [Bibliography::ESABookVol1].
#[cfg(feature = "obs")]
#[cfg_attr(docrs, doc(cfg(feature = "obs")))]
pub trait Dcb {
    /// Returns Differential Code Bias estimates, sorted per (unique)
    /// signals combinations and for each individual Sv.
    /// ```
    /// use rinex::prelude::*;
    /// use rinex::observation::*; // .dcb()
    ///
    /// let rinex = Rinex::from_file("../test_resources/OBS/V3/DUTH0630.22O")
    ///    .unwrap();
    /// let dcb = rinex.dcb();
    /// ```
    fn dcb(&self) -> HashMap<String, BTreeMap<Sv, BTreeMap<(Epoch, EpochFlag), f64>>>;
}

/// Multipath biases estimation.
/// Refer to [Bibliography::ESABookVol1] and [Bibliography::MpTaoglas].
#[cfg(feature = "obs")]
#[cfg_attr(docrs, doc(cfg(feature = "obs")))]
pub trait Mp {
    /// Returns Multipath bias estimates,
    /// sorted per (unique) signal combinations and for each individual Sv.
    fn mp(&self) -> HashMap<String, BTreeMap<Sv, BTreeMap<(Epoch, EpochFlag), f64>>>;
}

/// Ionospheric Delay estimation trait.
#[cfg(feature = "obs")]
#[cfg_attr(docrs, doc(cfg(feature = "obs")))]
pub trait IonoDelay {
    /// The Iono delay estimator is the derivative of the [Combine::geo_free]
    /// recombination. One can then use a peak detector for example,
    /// to determine signal perturbations, due to ionospheric activity.
    /// To improve behavior and avoid discontinuities on data gaps,
    /// we perform the derivative only if the previous point was sampled at worst
    /// `max_dt` prior current point.  
    /// This is intended to be used on raw Phase data only,
    /// but can be evaluated on PR too (if such data is passed).  
    /// In that scenario, ideally the user used a smoothing algorithm,
    /// prior to invoking this method: see the preprocessing toolkit.
    fn iono_delay(
        &self,
        max_dt: Duration,
    ) -> HashMap<Observable, HashMap<Sv, BTreeMap<Epoch, f64>>>;
}

#[cfg(test)]
mod crinex {
    use super::*;
    #[test]
    fn test_fmt_month() {
        assert_eq!(fmt_month!(1), "Jan");
        assert_eq!(fmt_month!(2), "Feb");
        assert_eq!(fmt_month!(3), "Mar");
        assert_eq!(fmt_month!(10), "Oct");
        assert_eq!(fmt_month!(11), "Nov");
        assert_eq!(fmt_month!(12), "Dec");
    }
    #[test]
    fn test_display() {
        let crinex = Crinex::default();
        let now = Epoch::now().unwrap();
        let (_y, _m, _d, _hh, _mm, _, _) = now.to_gregorian_utc();
        let content = crinex.to_string();
        let lines: Vec<&str> = content.lines().collect();
        assert_eq!(lines.len(), 2); // main title should span 2 lines

        // test first line
        let expected =
            "3.0                 COMPACT RINEX FORMAT                    CRINEX VERS   / TYPE";
        assert_eq!(expected, lines[0]);

        // test second line width : must follow RINEX standards
        //assert_eq!(lines[1].len(), 80);
    }
}<|MERGE_RESOLUTION|>--- conflicted
+++ resolved
@@ -117,7 +117,6 @@
 }
 
 impl HeaderFields {
-<<<<<<< HEAD
     /// Add TIME OF FIRST OBS
     pub fn with_time_of_first_obs(&self, epoch: Epoch) -> Self {
         let mut s = self.clone();
@@ -130,18 +129,6 @@
         s.time_of_first_obs = Some(epoch);
         s
     }
-    /// Add an optionnal data scaling
-    pub fn with_scaling(&self, c: Constellation, observable: Observable, scaling: f64) -> Self {
-        let mut s = self.clone();
-        if let Some(scalings) = s.scalings.get_mut(&c) {
-            scalings.insert(observable, scaling);
-        } else {
-            let mut map: HashMap<Observable, f64> = HashMap::new();
-            map.insert(observable, scaling);
-            s.scalings.insert(c, map);
-        }
-        s
-=======
     /// Insert a data scaling
     pub(crate) fn insert_scaling(
         &mut self,
@@ -150,7 +137,6 @@
         scaling: u16,
     ) {
         self.scalings.insert((c, observable), scaling);
->>>>>>> 14b369ab
     }
     /// Returns given scaling to apply for given GNSS system
     /// and given observation. Returns 1.0 by default, so it always applies
