use crate::{
<<<<<<< HEAD
    epoch::parse_utc as parse_utc_epoch,
    merge::{Error as MergeError, Merge},
    prelude::{Duration, Epoch, Header, ParsingError},
    split::{Error as SplitError, Split},
};

use std::{
    collections::{BTreeMap, HashMap},
    str::FromStr,
};
=======
    epoch::{parse_utc as parse_utc_epoch, ParsingError as EpochParsingError},
    linspace::Error as LinspaceError,
    prelude::{Epoch, Header},
};

use std::collections::{BTreeMap, HashMap};
use std::str::FromStr;
use thiserror::Error;
>>>>>>> fcbc00b3

#[cfg(feature = "processing")]
use qc_traits::{DecimationFilter, DecimationFilterType, FilterItem, MaskFilter, MaskOperand};

pub(crate) fn is_new_tec_plane(line: &str) -> bool {
    line.contains("START OF TEC MAP")
}

pub(crate) fn is_new_rms_plane(line: &str) -> bool {
    line.contains("START OF RMS MAP")
}

/*
 * Don't know what Height maps are actually
 */
// pub(crate) fn is_new_height_map(line: &str) -> bool {
//     line.contains("START OF HEIGHT MAP")
// }

#[derive(Debug, Clone, PartialEq, PartialOrd)]
#[cfg_attr(feature = "serde", derive(Serialize, Deserialize))]
pub struct TEC {
    /// TEC value
    pub tec: f64,
    /// RMS(tec)
    pub rms: Option<f64>,
}

pub type TECPlane = HashMap<(i32, i32), TEC>;

/// IONEX contains 2D (fixed altitude) or 3D Ionosphere Maps.
/// See [Rinex::ionex] and related feature for more information.
/// ```
/// use rinex::prelude::*;
/// use rinex::ionex::*;
/// let rinex = Rinex::from_file("../test_resources/IONEX/V1/CKMG0020.22I.gz")
///     .unwrap();
/// assert_eq!(rinex.is_ionex(), true);
/// assert_eq!(rinex.is_ionex_2d(), true);
/// if let Some(params) = rinex.header.ionex {
///     assert_eq!(params.grid.height.start, 350.0); // 2D: record uses
///     assert_eq!(params.grid.height.end, 350.0); // fixed altitude
///     assert_eq!(params.grid.latitude.start, 87.5);
///     assert_eq!(params.grid.latitude.end, -87.5);
///     assert_eq!(params.grid.latitude.spacing, -2.5); // latitude granularity (degrees)
///     assert_eq!(params.grid.longitude.start, -180.0);
///     assert_eq!(params.grid.longitude.end, 180.0);
///     assert_eq!(params.grid.longitude.spacing, 5.0); // longitude granularity (degrees)
///     assert_eq!(params.exponent, -1); // data scaling. May vary accross epochs.
///                             // so this is only the last value encountered
///     assert_eq!(params.elevation_cutoff, 0.0);
///     assert_eq!(params.mapping, None); // no mapping function
/// }
/// ```
pub type Record = BTreeMap<(Epoch, i32), TECPlane>;

<<<<<<< HEAD
/// Merge rhs [TECPlane] into lhs
=======
#[derive(Debug, Error)]
pub enum Error {
    #[error("failed to parse map index from \"{0}\"")]
    MapIndexParsing(String),
    #[error("faulty epoch description")]
    EpochDescriptionError,
    #[error("bad grid definition")]
    BadGridDefinition(#[from] LinspaceError),
    #[error("failed to parse {0} coordinates from \"{1}\"")]
    CoordinatesParsing(String, String),
    #[error("failed to parse epoch")]
    EpochParsing(#[from] EpochParsingError),
}

/*
 * Merges `rhs` into `lhs`
 */
>>>>>>> fcbc00b3
fn merge_plane_mut(lhs: &mut TECPlane, rhs: &TECPlane) {
    for (coord, tec) in rhs {
        if lhs.get(coord).is_none() {
            lhs.insert(*coord, tec.clone());
        }
    }
}

/*
 * Parses following map, which can either be
 *  - a TEC map
 *  - an RMS tec map
 *  - an height map
 * Returns: Epoth(t), nth Map index, latitude, altitude and TEC plane accross longitudes
 */
pub(crate) fn parse_plane(
    content: &str,
    header: &mut Header,
    is_rms_plane: bool,
) -> Result<(Epoch, i32, TECPlane), ParsingError> {
    let lines = content.lines();
    let mut epoch = Epoch::default();
    let mut plane = TECPlane::with_capacity(128);

    // this can't fail at this point
    let ionex = header
        .ionex
        .as_mut()
        .expect("faulty ionex context: missing specific header definitions");

    // current {lat, lon} within current grid def.
    let mut latitude = 0_i32;
    let mut longitude = 0_i32;
    let mut altitude = 0_i32;
    let mut dlon = (ionex.grid.longitude.spacing * 1000.0) as i32;

    for line in lines {
        if line.len() > 60 {
            let (content, marker) = line.split_at(60);
            if marker.contains("START OF") {
                continue; // skip that one
            } else if marker.contains("END OF") && marker.contains("MAP") {
                let index = content.split_at(6).0;
                let index = index.trim();
                let _map_index = index
                    .parse::<u32>()
                    .map_err(|_| ParsingError::IonexMapIndex)?;

                return Ok((epoch, altitude, plane));
            } else if marker.contains("LAT/LON1/LON2/DLON/H") {
                // grid definition for next block
                let (_, rem) = content.split_at(2);

                let (lat, rem) = rem.split_at(6);
                let lat = lat.trim();
                let lat = f64::from_str(lat).map_err(|_| ParsingError::IonexGridCoordinates)?;

                let (lon1, rem) = rem.split_at(6);
                let lon1 = lon1.trim();
                let lon1 = f64::from_str(lon1).map_err(|_| ParsingError::IonexGridCoordinates)?;

                let _ = rem.split_at(6);
                //let lon2 = lon2.trim();
                //let lon2 = f64::from_str(lon2).or(Err(Error::CoordinatesParsing(
                //    String::from("longitude"),
                //    lon2.to_string(),
                //)))?;

                let (dlon_str, rem) = rem.split_at(6);
                let dlon_str = dlon_str.trim();
                let dlon_f64 =
                    f64::from_str(dlon_str).map_err(|_| ParsingError::IonexGridCoordinates)?;

                let (h, _) = rem.split_at(6);
                let h = h.trim();
                let alt =
                    f64::from_str(dlon_str).map_err(|_| ParsingError::IonexGridCoordinates)?;

                altitude = (alt.round() * 100.0_f64) as i32;
                latitude = (lat.round() * 1000.0_f64) as i32;
                longitude = (lon1.round() * 1000.0_f64) as i32;
                dlon = (dlon_f64.round() * 1000.0_f64) as i32;

                // debug
                // println!("NEW GRID : h: {} lat : {} lon : {}, dlon: {}", altitude, latitude, longitude, dlon);
            } else if marker.contains("EPOCH OF CURRENT MAP") {
                epoch = parse_utc_epoch(content)?;
            } else if marker.contains("EXPONENT") {
                // update current scaling
                if let Ok(e) = content.trim().parse::<i8>() {
                    ionex.exponent = e;
                }
            } else {
                // parsing TEC values
                for item in line.split_ascii_whitespace() {
                    if let Ok(v) = item.trim().parse::<i32>() {
                        let mut value = v as f64;
                        // current scaling
                        value *= 10.0_f64.powf(ionex.exponent as f64);

                        let tec = match is_rms_plane {
                            true => {
                                TEC {
                                    tec: 0.0_f64, // DONT CARE
                                    rms: Some(value),
                                }
                            },
                            false => TEC {
                                tec: value,
                                rms: None,
                            },
                        };

                        plane.insert((latitude, longitude), tec);
                    }

                    longitude += dlon;
                    //debug
                    //println!("longitude: {}", longitude);
                }
            }
        } else {
            // less than 60 characters
            // parsing TEC values
            for item in line.split_ascii_whitespace() {
                if let Ok(v) = item.trim().parse::<i32>() {
                    let mut value = v as f64;
                    // current scaling
                    value *= 10.0_f64.powf(ionex.exponent as f64);

                    let tec = match is_rms_plane {
                        true => {
                            TEC {
                                tec: 0.0_f64, // DONT CARE
                                rms: Some(value),
                            }
                        },
                        false => TEC {
                            tec: value,
                            rms: None,
                        },
                    };

                    plane.insert((latitude, longitude), tec);
                }

                longitude += dlon;
                //debug
                //println!("longitude: {}", longitude);
            }
        }
    }
    Ok((epoch, altitude, plane))
}

<<<<<<< HEAD
impl Merge for Record {
    /// Merges `rhs` into `Self` without mutable access at the expense of more memcopies
    fn merge(&self, rhs: &Self) -> Result<Self, MergeError> {
        let mut lhs = self.clone();
        lhs.merge_mut(rhs)?;
        Ok(lhs)
    }
    /// Merges `rhs` into `Self`
    fn merge_mut(&mut self, rhs: &Self) -> Result<(), MergeError> {
        for (eh, plane) in rhs {
            if let Some(lhs_plane) = self.get_mut(eh) {
                for (latlon, plane) in plane {
                    if let Some(tec) = lhs_plane.get_mut(latlon) {
                        if let Some(rms) = plane.rms {
                            if tec.rms.is_none() {
                                tec.rms = Some(rms);
                            }
                        }
                    } else {
                        lhs_plane.insert(*latlon, plane.clone());
                    }
                }
            } else {
                self.insert(*eh, plane.clone());
            }
        }
        Ok(())
    }
}

impl Split for Record {
    fn split(&self, epoch: Epoch) -> Result<(Self, Self), SplitError> {
        let before = self
            .iter()
            .flat_map(|((e, h), plane)| {
                if *e < epoch {
                    Some(((*e, *h), plane.clone()))
                } else {
                    None
                }
            })
            .collect();
        let after = self
            .iter()
            .flat_map(|((e, h), plane)| {
                if *e >= epoch {
                    Some(((*e, *h), plane.clone()))
                } else {
                    None
                }
            })
            .collect();
        Ok((before, after))
    }
    fn split_dt(&self, _duration: Duration) -> Result<Vec<Self>, SplitError> {
        Ok(Vec::new())
    }
}

=======
>>>>>>> fcbc00b3
#[cfg(feature = "processing")]
pub(crate) fn ionex_mask_mut(rec: &mut Record, mask: &MaskFilter) {
    match mask.operand {
        MaskOperand::Equals => match mask.item {
            FilterItem::EpochItem(epoch) => rec.retain(|(e, _), _| *e == epoch),
            _ => {}, // FilterItem:: does not apply
        },
        MaskOperand::NotEquals => match mask.item {
            FilterItem::EpochItem(epoch) => rec.retain(|(e, _), _| *e != epoch),
            _ => {}, // FilterItem:: does not apply
        },
        MaskOperand::GreaterEquals => match mask.item {
            FilterItem::EpochItem(epoch) => rec.retain(|(e, _), _| *e >= epoch),
            _ => {}, // FilterItem:: does not apply
        },
        MaskOperand::GreaterThan => match mask.item {
            FilterItem::EpochItem(epoch) => rec.retain(|(e, _), _| *e > epoch),
            _ => {}, // FilterItem:: does not apply
        },
        MaskOperand::LowerEquals => match mask.item {
            FilterItem::EpochItem(epoch) => rec.retain(|(e, _), _| *e <= epoch),
            _ => {}, // FilterItem:: does not apply
        },
        MaskOperand::LowerThan => match mask.item {
            FilterItem::EpochItem(epoch) => rec.retain(|(e, _), _| *e < epoch),
            _ => {}, // FilterItem:: does not apply
        },
    }
}

#[cfg(feature = "processing")]
pub(crate) fn ionex_decim_mut(rec: &mut Record, f: &DecimationFilter) {
    if f.item.is_some() {
        todo!("targetted decimation not supported yet");
    }
    match f.filter {
        DecimationFilterType::Modulo(r) => {
            let mut i = 0;
            rec.retain(|_, _| {
                let retained = (i % r) == 0;
                i += 1;
                retained
            });
        },
        DecimationFilterType::Duration(interval) => {
            let mut last_retained = Option::<Epoch>::None;
            rec.retain(|(e, _), _| {
                if let Some(last) = last_retained {
                    let dt = *e - last;
                    if dt >= interval {
                        last_retained = Some(*e);
                        true
                    } else {
                        false
                    }
                } else {
                    last_retained = Some(*e);
                    true // always retain 1st epoch
                }
            });
        },
    }
}

#[cfg(test)]
mod test {
    use super::*;
    #[test]
    fn test_new_tec_map() {
        assert!(is_new_tec_plane(
            "1                                                      START OF TEC MAP"
        ));
        assert!(!is_new_tec_plane(
            "1                                                      START OF RMS MAP"
        ));
        assert!(is_new_rms_plane(
            "1                                                      START OF RMS MAP"
        ));
        // assert_eq!(
        //     is_new_height_map(
        //         "1                                                      START OF HEIGHT MAP"
        //     ),
        //     true
        // );
    }
    //#[test]
    //fn test_merge_map2d() {
    //}
}<|MERGE_RESOLUTION|>--- conflicted
+++ resolved
@@ -1,25 +1,12 @@
 use crate::{
-<<<<<<< HEAD
     epoch::parse_utc as parse_utc_epoch,
-    merge::{Error as MergeError, Merge},
-    prelude::{Duration, Epoch, Header, ParsingError},
-    split::{Error as SplitError, Split},
+    prelude::{Epoch, Header, ParsingError},
 };
 
 use std::{
     collections::{BTreeMap, HashMap},
     str::FromStr,
 };
-=======
-    epoch::{parse_utc as parse_utc_epoch, ParsingError as EpochParsingError},
-    linspace::Error as LinspaceError,
-    prelude::{Epoch, Header},
-};
-
-use std::collections::{BTreeMap, HashMap};
-use std::str::FromStr;
-use thiserror::Error;
->>>>>>> fcbc00b3
 
 #[cfg(feature = "processing")]
 use qc_traits::{DecimationFilter, DecimationFilterType, FilterItem, MaskFilter, MaskOperand};
@@ -76,35 +63,6 @@
 /// ```
 pub type Record = BTreeMap<(Epoch, i32), TECPlane>;
 
-<<<<<<< HEAD
-/// Merge rhs [TECPlane] into lhs
-=======
-#[derive(Debug, Error)]
-pub enum Error {
-    #[error("failed to parse map index from \"{0}\"")]
-    MapIndexParsing(String),
-    #[error("faulty epoch description")]
-    EpochDescriptionError,
-    #[error("bad grid definition")]
-    BadGridDefinition(#[from] LinspaceError),
-    #[error("failed to parse {0} coordinates from \"{1}\"")]
-    CoordinatesParsing(String, String),
-    #[error("failed to parse epoch")]
-    EpochParsing(#[from] EpochParsingError),
-}
-
-/*
- * Merges `rhs` into `lhs`
- */
->>>>>>> fcbc00b3
-fn merge_plane_mut(lhs: &mut TECPlane, rhs: &TECPlane) {
-    for (coord, tec) in rhs {
-        if lhs.get(coord).is_none() {
-            lhs.insert(*coord, tec.clone());
-        }
-    }
-}
-
 /*
  * Parses following map, which can either be
  *  - a TEC map
@@ -252,68 +210,6 @@
     Ok((epoch, altitude, plane))
 }
 
-<<<<<<< HEAD
-impl Merge for Record {
-    /// Merges `rhs` into `Self` without mutable access at the expense of more memcopies
-    fn merge(&self, rhs: &Self) -> Result<Self, MergeError> {
-        let mut lhs = self.clone();
-        lhs.merge_mut(rhs)?;
-        Ok(lhs)
-    }
-    /// Merges `rhs` into `Self`
-    fn merge_mut(&mut self, rhs: &Self) -> Result<(), MergeError> {
-        for (eh, plane) in rhs {
-            if let Some(lhs_plane) = self.get_mut(eh) {
-                for (latlon, plane) in plane {
-                    if let Some(tec) = lhs_plane.get_mut(latlon) {
-                        if let Some(rms) = plane.rms {
-                            if tec.rms.is_none() {
-                                tec.rms = Some(rms);
-                            }
-                        }
-                    } else {
-                        lhs_plane.insert(*latlon, plane.clone());
-                    }
-                }
-            } else {
-                self.insert(*eh, plane.clone());
-            }
-        }
-        Ok(())
-    }
-}
-
-impl Split for Record {
-    fn split(&self, epoch: Epoch) -> Result<(Self, Self), SplitError> {
-        let before = self
-            .iter()
-            .flat_map(|((e, h), plane)| {
-                if *e < epoch {
-                    Some(((*e, *h), plane.clone()))
-                } else {
-                    None
-                }
-            })
-            .collect();
-        let after = self
-            .iter()
-            .flat_map(|((e, h), plane)| {
-                if *e >= epoch {
-                    Some(((*e, *h), plane.clone()))
-                } else {
-                    None
-                }
-            })
-            .collect();
-        Ok((before, after))
-    }
-    fn split_dt(&self, _duration: Duration) -> Result<Vec<Self>, SplitError> {
-        Ok(Vec::new())
-    }
-}
-
-=======
->>>>>>> fcbc00b3
 #[cfg(feature = "processing")]
 pub(crate) fn ionex_mask_mut(rec: &mut Record, mask: &MaskFilter) {
     match mask.operand {
