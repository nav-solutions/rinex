use super::{orbits::closest_nav_standards, NavMsgType, OrbitItem};
use crate::constants::Constants;
use crate::{constants, epoch, prelude::*, version::Version};

use anise::almanac::Almanac;
use anise::constants::frames::{EARTH_J2000, IAU_EARTH_FRAME};
use anise::prelude::Orbit;
use log::warn;

use std::collections::HashMap;
use std::str::FromStr;
use thiserror::Error;

use gnss::prelude::SV;

#[cfg(feature = "nav")]
use nalgebra::{self as na, Rotation, Rotation3, Vector3, Vector4};

/// Parsing errors
#[derive(Debug, Error)]
pub enum Error {
    #[error("missing data")]
    MissingData,
    #[error("data base revision error")]
    DataBaseRevisionError,
    #[error("failed to parse data")]
    ParseFloatError(#[from] std::num::ParseFloatError),
    #[error("failed to parse data")]
    ParseIntError(#[from] std::num::ParseIntError),
    #[error("failed to parse epoch")]
    EpochParsingError(#[from] epoch::ParsingError),
    #[error("sv parsing error")]
    SvParsing(#[from] gnss::sv::ParsingError),
    #[error("failed to identify timescale for sv \"{0}\"")]
    TimescaleIdentification(SV),
}

/// EphemerisHelper
/// # Action
/// - Helps calculate satellite orbits described by Keplerian orbital elements, inculding
/// GPS、BDS、Galieo
/// - Helps calculate relativistic effects(todo)
#[derive(Debug, Clone, Copy, Default)]
#[cfg(feature = "nav")]
#[cfg_attr(docrs, doc(cfg(feature = "nav")))]
struct EphemerisHelper {
    // satellite identity
    pub sv: SV,
    /// The difference between the calculated time and the ephemeris reference time
    pub t_k: f64,
    /// Ascending angle(corrected)
    pub u_k: f64,
    /// Radius(corrected)
    pub r_k: f64,
    /// Orbital inclination(corrected)
    pub i_k: f64,
    /// Ascending node right ascension
    pub omega_k: f64,
    /// First Derivative of Ascending angle(corrected)
    pub fd_u_k: f64,
    /// First Derivative of Radius(corrected)
    pub fd_r_k: f64,
    /// First Derivative of Orbital inclination(corrected)
    pub fd_i_k: f64,
    /// First Derivative of Ascending node right ascension
    pub fd_omega_k: f64,
    /// orbit position
    pub orbit_position: (f64, f64),
    /// Relativistic Effect Correction
    pub dtr: f64,
    /// First Derivative of Relativistic Effect Correction
    pub fd_dtr: f64,
    /// ANISE Orbit
    pub orbit: Option<Orbit>,
}

#[cfg(feature = "nav")]
#[cfg_attr(docrs, doc(cfg(feature = "nav")))]
impl EphemerisHelper {
    /// Calculate ecef position and velocity of MEO/IGSO sv
    /// # Return
    /// ( Position(x,y,z),Velecity(x,y,z) )
    pub(crate) fn ecef_pv(&self, almanac: &Almanac) -> (Vector3<f64>, Vector3<f64>) {
        // let orbit_ecef = almanac
        //     .transform_to(self.orbit.unwrap(), IAU_EARTH_FRAME, None)
        //     .unwrap();
        // (orbit_ecef.radius_km, orbit_ecef.velocity_km_s)
        (
            self.orbit.unwrap().radius_km,
            self.orbit.unwrap().velocity_km_s,
        )
    }

    /// get ecef position and velocity
    pub fn position_velocity(&self, almanac: &Almanac) -> Option<(Vector3<f64>, Vector3<f64>)> {
        match self.sv.constellation {
            Constellation::GPS | Constellation::Galileo | Constellation::BeiDou => {
                Some(self.ecef_pv(almanac))
            },
            _ => None,
        }
    }
}

/// Ephermeris NAV frame type
#[derive(Default, Clone, Debug, PartialEq)]
#[cfg_attr(feature = "serde", derive(Serialize))]
pub struct Ephemeris {
    /// Clock bias (in seconds)
    pub clock_bias: f64,
    /// Clock drift (s.s⁻¹)
    pub clock_drift: f64,
    /// Clock drift rate (s.s⁻²)).   
    pub clock_drift_rate: f64,
    /// Orbits are revision and constellation dependent,
    /// sorted by key and content, described in navigation::database
    pub orbits: HashMap<String, OrbitItem>,
}

/// Kepler parameters
#[cfg(feature = "nav")]
#[derive(Default, Clone, Debug, PartialEq)]
#[cfg_attr(feature = "serde", derive(Serialize, Deserialize))]
#[cfg_attr(docrs, doc(cfg(feature = "nav")))]
pub struct Kepler {
    /// semi major axis (m)
    pub a: f64,
    /// Eccentricity (n.a)
    pub e: f64,
    /// Inclination angle at reference time (semicircles)
    pub i_0: f64,
    /// Longitude of ascending node at reference time (semicircles)
    pub omega_0: f64,
    /// Mean anomaly at reference time (semicircles)
    pub m_0: f64,
    /// argument of perigee (semicircles)
    pub omega: f64,
    /// time of issue of ephemeris
    pub toe: f64,
}

#[cfg(feature = "nav")]
#[cfg_attr(docrs, doc(cfg(feature = "nav")))]
impl Kepler {
    /// Eearth mass * Gravitationnal field constant [m^3/s^2]
    pub const EARTH_GM_CONSTANT: f64 = 3.986004418E14_f64;
    /// Earth rotation rate in WGS84 frame [rad]
    pub const EARTH_OMEGA_E_WGS84: f64 = 7.2921151467E-5;
}

/// Orbit Perturbations
#[cfg(feature = "nav")]
#[derive(Default, Clone, Debug)]
#[cfg_attr(docrs, doc(cfg(feature = "nav")))]
#[cfg_attr(feature = "serde", derive(Serialize, Deserialize))]
pub struct Perturbations {
    /// Mean motion difference from computed value [semicircles.s-1]
    pub dn: f64,
    /// Inclination rate of change [semicircles.s-1]
    pub i_dot: f64,
    /// Right ascension rate of change [semicircles.s^-1]
    pub omega_dot: f64,
    /// Amplitude of sine harmonic correction term of the argument
    /// of latitude [rad]
    pub cus: f64,
    /// Amplitude of cosine harmonic correction term of the argument
    /// of latitude [rad]
    pub cuc: f64,
    /// Amplitude of sine harmonic correction term of the angle of inclination [rad]
    pub cis: f64,
    /// Amplitude of cosine harmonic correction term of the angle of inclination [rad]
    pub cic: f64,
    /// Amplitude of sine harmonic correction term of the orbit radius [m]
    pub crs: f64,
    /// Amplitude of cosine harmonic correction term of the orbit radius [m]
    pub crc: f64,
}

impl Ephemeris {
    /// Retrieve all SV clock biases (error, drift, drift rate).
    pub fn sv_clock(&self) -> (f64, f64, f64) {
        (self.clock_bias, self.clock_drift, self.clock_drift_rate)
    }
    /// Retrieves orbit data field expressed as f64 value, if such field exists.
    pub fn get_orbit_f64(&self, field: &str) -> Option<f64> {
        if let Some(v) = self.orbits.get(field) {
            v.as_f64()
        } else {
            None
        }
    }

    /// Adds an orbit entry field, encoding a double precision number.
    pub(crate) fn set_orbit_f64(&mut self, field: &str, value: f64) {
        self.orbits
            .insert(field.to_string(), OrbitItem::from(value));
    }
    /// Try to retrive the week counter. This exists
    /// for all Constellations expect [Constellation::Glonass].
    pub(crate) fn get_week(&self) -> Option<u32> {
        self.orbits.get("week").and_then(|value| value.as_u32())
    }
    /*
     * Returns TGD field, if such field is not empty, expressed as a [Duration]
     */
    pub fn tgd(&self) -> Option<Duration> {
        Some(Duration::from_seconds(self.get_orbit_f64("tgd")?))
    }
    /// Apply a clock correction to provided Time
    pub fn sv_clock_corr(sv: SV, clock_bias: (f64, f64, f64), t: Epoch, toe: Epoch) -> Duration {
        let (a0, a1, a2) = clock_bias;
        match sv.constellation {
            Constellation::Glonass => {
                todo!("sv_clock_corr not supported for glonass @ the moment");
            },
            _ => {
                let mut dt = (t - toe).to_seconds();
                // TODO: does this apply to others like GST ?
                const WEEK_SECONDS: f64 = 604800.0;
                if dt > WEEK_SECONDS / 2.0 {
                    dt -= WEEK_SECONDS;
                } else if dt < -WEEK_SECONDS / 2.0 {
                    dt += WEEK_SECONDS;
                }
                Duration::from_seconds(a0 + a1 * dt + a2 * dt.powi(2))
            },
        }
    }
    /// Return epoch of toe expressed as Epoch in GPS timescale
    /// for a specific [SV] that belongs to [TimeScale].
    pub fn toe_gpst(&self, sv_ts: TimeScale) -> Option<Epoch> {
        let mut week = self.get_week()?;
        if sv_ts == TimeScale::GST {
            week -= 1024;
        }
        let sec = self.get_orbit_f64("toe")?;
        let week_dur = Duration::from_days((week * 7) as f64);
        let sec_dur = Duration::from_seconds(sec);
        Some(Epoch::from_duration(week_dur + sec_dur, sv_ts).to_time_scale(TimeScale::GPST))
    }
    /*
     * get Adot field in CNAV ephemeris
     */
    pub(crate) fn a_dot(&self) -> Option<f64> {
        self.get_orbit_f64("a_dot")
    }
    /*
<<<<<<< HEAD
     * Get the difference between toe and observation epoch,
     * as total seconds elapsed in GPS timescale
     */
    #[cfg(feature = "nav")]
    pub(crate) fn tk(&self, sv: SV, t: Epoch) -> Option<f64> {
        let toe = self.toe_gpst(sv.timescale()?)?;
        let t_dur = t.to_gpst_duration();
        let t_k = (t_dur - toe.duration).to_seconds();
        let dur = Self::max_dtoe(sv.constellation)?;
        if t_k.abs() <= dur.to_seconds() {
            Some(t_k)
        } else {
            None
        }
    }
    /*
     * get ephemerisHelper
     */
    #[cfg(feature = "nav")]
    pub(crate) fn ephemeris_helper(&self, sv: SV, t: Epoch) -> Option<EphemerisHelper> {
        // const
        let gm_m3_s2 = Constants::gm(sv);
        let omega = Constants::omega(sv);
        let dtr_f = Constants::dtr_f(sv);

        let mut helper = EphemerisHelper {
            sv,
            ..Default::default()
        };
        // set t_k
        if let Some(t_k) = self.tk(sv, t) {
            helper.t_k = t_k
        } else {
            log::trace!("{} ephemeris missing or invalid at {}", sv, t);
            return None;
        }

        let mut kepler = self.kepler()?;
        // considering the filed a_dot
        if let Some(a_dot) = self.a_dot() {
            kepler.a += a_dot * helper.t_k;
        }
        let perturbations = self.perturbations()?;

        // m_k, e_k, v_k calculation
        let n0 = (gm_m3_s2 / kepler.a.powi(3)).sqrt();
        let n = n0 + perturbations.dn;
        let m_k = kepler.m_0 + n * helper.t_k;
        // Iterative calculation of e_k
        let mut e_k_lst: f64 = 0.0;
        let mut e_k: f64 = 0.0;
        let mut i = 0;
        loop {
            e_k = m_k + kepler.e * e_k_lst.sin();
            if (e_k - e_k_lst).abs() < 1e-10 {
                break;
            }
            i += 1;
            e_k_lst = e_k;
        }
        if i >= constants::MaxIterNumber::KEPLER {
            warn!("{}({}) kepler iteration overflow", t, sv);
        }
        let (sin_e_k, cos_e_k) = e_k.sin_cos();
        let v_k = ((1.0 - kepler.e.powi(2)).sqrt() * sin_e_k).atan2(cos_e_k - kepler.e);

        // u_k, r_k, i_k
        let phi_k = v_k + kepler.omega;
        let (sin2_phi_k, cos2_phi_k) = (2.0 * phi_k).sin_cos();
        let det_u_k = perturbations.cus * sin2_phi_k + perturbations.cuc * cos2_phi_k;
        let det_r_k = perturbations.crs * sin2_phi_k + perturbations.crc * cos2_phi_k;
        let det_i_k = perturbations.cis * sin2_phi_k + perturbations.cic * cos2_phi_k;
        helper.u_k = phi_k + det_u_k;
        helper.r_k = kepler.a * (1.0 - kepler.e * e_k.cos()) + det_r_k;
        helper.i_k = kepler.i_0 + perturbations.i_dot * helper.t_k + det_i_k;

        // omega_k
        // MEO (GPS, Galieo, BeiDou)
        // IGSO(BeiDou)
        if sv.is_beidou_geo() {
            helper.omega_k =
                kepler.omega_0 + perturbations.omega_dot * helper.t_k - omega * kepler.toe;
        } else {
            helper.omega_k = kepler.omega_0 + (perturbations.omega_dot - omega) * helper.t_k
                - omega * kepler.toe;
        }

        // calculate  First Derivative of e_k,phi_k,u_k,r_k,i_k,omega_k
        let fd_e_k = n / (1.0 - kepler.e * e_k.cos());
        let fd_phi_k = ((1.0 + kepler.e) / (1.0 - kepler.e)).sqrt()
            * ((v_k / 2.0).cos() / (e_k / 2.0).cos()).powi(2)
            * fd_e_k;
        helper.fd_u_k =
            (perturbations.cus * cos2_phi_k - perturbations.cuc * sin2_phi_k) * fd_phi_k * 2.0
                + fd_phi_k;
        helper.fd_r_k = kepler.a * kepler.e * e_k.sin() * fd_e_k
            + 2.0 * (perturbations.crs * cos2_phi_k - perturbations.crc * sin2_phi_k) * fd_phi_k;
        helper.fd_i_k = perturbations.i_dot
            + 2.0 * (perturbations.cis * cos2_phi_k - perturbations.cic * sin2_phi_k) * fd_phi_k;
        helper.fd_omega_k = perturbations.omega_dot - omega;

        // orbit position
        helper.orbit_position = (helper.r_k * helper.u_k.cos(), helper.r_k * helper.u_k.sin());

        // Relativistic Effect Correction
        helper.dtr = dtr_f * kepler.e * kepler.a.sqrt() * e_k.sin();
        helper.fd_dtr = dtr_f * kepler.e * kepler.a.sqrt() * e_k.cos() * fd_e_k;

        // Finally, build the orbit state
        helper.orbit = Some(
            Orbit::try_keplerian(
                kepler.a,
                kepler.e,
                helper.i_k,
                helper.omega_k,
                helper.u_k,
                v_k,
                t,
                EARTH_J2000.with_mu_km3_s2(gm_m3_s2 * 1e-9),
            )
            .unwrap(),
        );

        Some(helper)
    }
    /// Parse Ephemeris (V2/V3) from line iterator
=======
     * Parses ephemeris from given line iterator
     */
>>>>>>> ad2f9dff
    pub(crate) fn parse_v2v3(
        version: Version,
        constellation: Constellation,
        mut lines: std::str::Lines<'_>,
    ) -> Result<(Epoch, SV, Self), Error> {
        let line = match lines.next() {
            Some(l) => l,
            _ => return Err(Error::MissingData),
        };

        let svnn_offset: usize = match version.major < 3 {
            true => 3,
            false => 4,
        };

        let (svnn, rem) = line.split_at(svnn_offset);
        let (date, rem) = rem.split_at(19);
        let (clk_bias, rem) = rem.split_at(19);
        let (clk_dr, clk_drr) = rem.split_at(19);

        //println!("SVNN \"{}\"", svnn); // DEBUG
        let sv = match SV::from_str(svnn.trim()) {
            Ok(sv) => sv,
            Err(_) => {
                // parsing failed probably due to omitted constellation (old rev.)
                let desc = format!("{:x}{:02}", constellation, svnn.trim());
                SV::from_str(&desc)?
            },
        };
        //println!("\"{}\"={}", svnn, sv); // DEBUG

        let ts = sv
            .constellation
            .timescale()
            .ok_or(Error::TimescaleIdentification(sv))?;
        //println!("V2/V3 CONTENT \"{}\" TIMESCALE {}", line, ts); //DEBUG

        let epoch = epoch::parse_in_timescale(date.trim(), ts)?;

        let clock_bias = f64::from_str(clk_bias.replace('D', "E").trim())?;
        let clock_drift = f64::from_str(clk_dr.replace('D', "E").trim())?;
        let mut clock_drift_rate = f64::from_str(clk_drr.replace('D', "E").trim())?;

        // parse orbits :
        //  only Legacy Frames in V2 and V3 (old) RINEX
        let mut orbits = parse_orbits(version, NavMsgType::LNAV, sv.constellation, lines)?;

        if sv.constellation.is_sbas() {
            // SBAS frames specificity:
            // clock drift rate does not exist and is actually the week counter
            orbits.insert(
                "week".to_string(),
                OrbitItem::U32(clock_drift_rate.round() as u32),
            );
            clock_drift_rate = 0.0_f64; // drift rate null: non existing
        }

        Ok((
            epoch,
            sv,
            Self {
                clock_bias,
                clock_drift,
                clock_drift_rate,
                orbits,
            },
        ))
    }
    /// Parse Ephemeris (V4) from line iterator
    pub(crate) fn parse_v4(
        msg: NavMsgType,
        mut lines: std::str::Lines<'_>,
        ts: TimeScale,
    ) -> Result<(Epoch, SV, Self), Error> {
        let line = match lines.next() {
            Some(l) => l,
            _ => return Err(Error::MissingData),
        };

        let (svnn, rem) = line.split_at(4);
        let sv = SV::from_str(svnn.trim())?;
        let (epoch, rem) = rem.split_at(19);
        let epoch = epoch::parse_in_timescale(epoch.trim(), ts)?;

        let (clk_bias, rem) = rem.split_at(19);
        let (clk_dr, clk_drr) = rem.split_at(19);
        let clock_bias = f64::from_str(clk_bias.replace('D', "E").trim())?;
        let clock_drift = f64::from_str(clk_dr.replace('D', "E").trim())?;
        let mut clock_drift_rate = f64::from_str(clk_drr.replace('D', "E").trim())?;
        let mut orbits =
            parse_orbits(Version { major: 4, minor: 0 }, msg, sv.constellation, lines)?;

        if sv.constellation.is_sbas() {
            // SBAS frames specificity:
            // clock drift rate does not exist and is actually the week counter
            orbits.insert(
                "week".to_string(),
                OrbitItem::U32(clock_drift_rate.round() as u32),
            );
            clock_drift_rate = 0.0_f64; // drift rate null: non existing
        }

        Ok((
            epoch,
            sv,
            Self {
                clock_bias,
                clock_drift,
                clock_drift_rate,
                orbits,
            },
        ))
    }
}

//#[cfg(feature = "nav")]
//use std::collections::BTreeMap;

#[cfg(feature = "nav")]
impl Ephemeris {
    /// Retrieves Orbit Keplerian parameters
    pub fn kepler(&self) -> Option<Kepler> {
        Some(Kepler {
            a: self.get_orbit_f64("sqrta")?.powf(2.0),
            e: self.get_orbit_f64("e")?,
            i_0: self.get_orbit_f64("i0")?,
            omega: self.get_orbit_f64("omega")?,
            omega_0: self.get_orbit_f64("omega0")?,
            m_0: self.get_orbit_f64("m0")?,
            toe: self.get_orbit_f64("toe")?,
        })
    }
    /// Creates new Ephemeris with given [`OrbitItem`]
    pub fn with_orbit(&self, key: &str, orbit: OrbitItem) -> Self {
        let mut s = self.clone();
        s.orbits.insert(key.to_string(), orbit);
        s
    }
    /// Creates new Ephemeris with given week counter
    pub fn with_week(&self, week: u32) -> Self {
        self.with_orbit("week", OrbitItem::from(week))
    }
    /// Creates new Ephemeris with given [`Kepler`] parameters
    pub fn with_kepler(&self, kepler: Kepler) -> Self {
        let mut s = self.clone();
        s.set_orbit_f64("sqrta", kepler.a.sqrt());
        s.set_orbit_f64("e", kepler.e);
        s.set_orbit_f64("i0", kepler.i_0);
        s.set_orbit_f64("omega", kepler.omega);
        s.set_orbit_f64("omega0", kepler.omega_0);
        s.set_orbit_f64("m0", kepler.m_0);
        s.set_orbit_f64("toe", kepler.toe);
        s
    }
    /// Retrieves Orbit [Perturbations] parameters
    pub fn perturbations(&self) -> Option<Perturbations> {
        Some(Perturbations {
            cuc: self.get_orbit_f64("cuc")?,
            cus: self.get_orbit_f64("cus")?,
            cic: self.get_orbit_f64("cic")?,
            cis: self.get_orbit_f64("cis")?,
            crc: self.get_orbit_f64("crc")?,
            crs: self.get_orbit_f64("crs")?,
            dn: self.get_orbit_f64("deltaN")?,
            i_dot: self.get_orbit_f64("idot")?,
            omega_dot: self.get_orbit_f64("omegaDot")?,
        })
    }
    /// Creates new Ephemeris with given Orbit [Perturbations]
    pub fn with_perturbations(&self, perturbations: Perturbations) -> Self {
        let mut s = self.clone();
        s.set_orbit_f64("cuc", perturbations.cuc);
        s.set_orbit_f64("cus", perturbations.cus);
        s.set_orbit_f64("cic", perturbations.cic);
        s.set_orbit_f64("cis", perturbations.cis);
        s.set_orbit_f64("crc", perturbations.crc);
        s.set_orbit_f64("crs", perturbations.crs);
        s.set_orbit_f64("deltaN", perturbations.dn);
        s.set_orbit_f64("idot", perturbations.i_dot);
        s.set_orbit_f64("omegaDot", perturbations.omega_dot);
        s
    }
<<<<<<< HEAD
=======
    /// Converts Self to [EphemerisHelper]
    fn ephemeris_helper(&self, sv: SV, t: Epoch) -> Option<EphemerisHelper> {
        // const
        let gm_m3_s2 = Constants::gm(sv);
        let omega = Constants::omega(sv);
        let dtr_f = Constants::dtr_f(sv);
        let mut helper = EphemerisHelper {
            sv,
            ..Default::default()
        };
        // set t_k
        if let Some(t_k) = self.tk(sv, t) {
            helper.t_k = t_k
        } else {
            log::trace!("{} ephemeris missing or invalid at {}", sv, t);
            return None;
        }
        let mut kepler = self.kepler()?;
        // considering the filed a_dot
        if let Some(a_dot) = self.a_dot() {
            kepler.a += a_dot * helper.t_k;
        }
        let perturbations = self.perturbations()?;

        // m_k, e_k, v_k calculation
        let n0 = (gm_m3_s2 / kepler.a.powi(3)).sqrt();
        let n = n0 + perturbations.dn;

        // m_k: mean anomaly
        let m_k = kepler.m_0 + n * helper.t_k;

        // Iterative calculation of e_k
        let mut e_k_lst: f64 = 0.0;
        let mut e_k: f64 = 0.0;
        let mut i = 0;
        loop {
            e_k = m_k + kepler.e * e_k_lst.sin();
            if (e_k - e_k_lst).abs() < 1e-10 {
                break;
            }
            i += 1;
            e_k_lst = e_k;
        }
        if i >= constants::MaxIterNumber::KEPLER {
            log::warn!("{} kepler iteration overflow", sv);
        }
        let (sin_e_k, cos_e_k) = e_k.sin_cos();
        let v_k = ((1.0 - kepler.e.powi(2)).sqrt() * sin_e_k).atan2(cos_e_k - kepler.e);

        // u_k, r_k, i_k
        let phi_k = v_k + kepler.omega;
        let (sin2_phi_k, cos2_phi_k) = (2.0 * phi_k).sin_cos();
        let det_u_k = perturbations.cus * sin2_phi_k + perturbations.cuc * cos2_phi_k;
        let det_r_k = perturbations.crs * sin2_phi_k + perturbations.crc * cos2_phi_k;
        let det_i_k = perturbations.cis * sin2_phi_k + perturbations.cic * cos2_phi_k;
        helper.u_k = phi_k + det_u_k;
        helper.r_k = kepler.a * (1.0 - kepler.e * e_k.cos()) + det_r_k;
        helper.i_k = kepler.i_0 + perturbations.i_dot * helper.t_k + det_i_k;

        // omega_k: RAAN
        // MEO (GPS, Galieo, BeiDou)
        // IGSO(BeiDou)
        if sv.is_beidou_geo() {
            helper.omega_k =
                kepler.omega_0 + perturbations.omega_dot * helper.t_k - omega * kepler.toe;
        } else {
            helper.omega_k = kepler.omega_0 + (perturbations.omega_dot - omega) * helper.t_k
                - omega * kepler.toe;
        }

        let orbital_state = Orbit::try_keplerian(
            kepler.a * 1e-3,
            kepler.e,
            helper.i_k.to_degrees(),
            helper.omega_k.to_degrees(),
            kepler.omega.to_degrees(),
            v_k.to_degrees(),
            t,
            EARTH_J2000.with_mu_km3_s2(gm_m3_s2 * 1e-9),
        )
        .ok()?;

        // calculate  First Derivative of e_k,phi_k,u_k,r_k,i_k,omega_k
        let fd_e_k = n / (1.0 - kepler.e * e_k.cos());
        let fd_phi_k = ((1.0 + kepler.e) / (1.0 - kepler.e)).sqrt()
            * ((v_k / 2.0).cos() / (e_k / 2.0).cos()).powi(2)
            * fd_e_k;
        helper.fd_u_k =
            (perturbations.cus * cos2_phi_k - perturbations.cuc * sin2_phi_k) * fd_phi_k * 2.0
                + fd_phi_k;
        helper.fd_r_k = kepler.a * kepler.e * e_k.sin() * fd_e_k
            + 2.0 * (perturbations.crs * cos2_phi_k - perturbations.crc * sin2_phi_k) * fd_phi_k;
        helper.fd_i_k = perturbations.i_dot
            + 2.0 * (perturbations.cis * cos2_phi_k - perturbations.cic * sin2_phi_k) * fd_phi_k;
        helper.fd_omega_k = perturbations.omega_dot - omega;

        // orbit position
        helper.orbit_position = (helper.r_k * helper.u_k.cos(), helper.r_k * helper.u_k.sin());

        // Relativistic Effect Correction
        helper.dtr = dtr_f * kepler.e * kepler.a.sqrt() * e_k.sin();
        helper.fd_dtr = dtr_f * kepler.e * kepler.a.sqrt() * e_k.cos() * fd_e_k;

        // Finally, set the orbit state
        helper.orbit = Some(orbital_state);

        Some(helper)
    }
    /// Get the difference between toe and observation epoch,
    /// as total seconds elapsed in GPS timescale
    fn tk(&self, sv: SV, t: Epoch) -> Option<f64> {
        let toe = self.toe_gpst(sv.timescale()?)?;
        let t_dur = t.to_gpst_duration();
        let t_k = (t_dur - toe.duration).to_seconds();
        let dur = Self::max_dtoe(sv.constellation)?;
        if t_k.abs() <= dur.to_seconds() {
            Some(t_k)
        } else {
            None
        }
    }
>>>>>>> ad2f9dff
    /// Kepler position solver at desired instant "t" for given "sv"
    /// based off Self. Self must be correctly selected in navigation
    /// record.
    /// "t" should not be expressed in UTC time scale as Hifitime doesn't consider
    /// the leap seconds.
    /// See [Bibliography::AsceAppendix3], [Bibliography::JLe19] and [Bibliography::BeiDouICD]
    pub fn kepler2position(&self, sv: SV, t: Epoch, almanac: &Almanac) -> Option<(f64, f64, f64)> {
        // let helper = self.ephemeris_helper(sv, t)?;
        // // Build the orbit in the Earth J2000 (inertial) frame.
        // // let orbit = Orbit::try_keplerian(kepler.a, kepler.e, inc, raan, aop, ta, epoch, frame)
        // let pos = helper.orbit?.radius_km;
        // Some((pos.x, pos.y, pos.z))

        self.kepler2position_velocity(sv, t, almanac)
            .map(|(pos, _vel)| pos)
    }

    /// Kepler position and velocity solver at desired instant "t" for given "sv"
    /// based off Self. Self must be correctly selected in navigation
    /// record.
    /// "t" should not be expressed in UTC time scale as the hifitime doesn't consider
    /// the leap seconds
    /// See [Bibliography::AsceAppendix3], [Bibliography::JLe19] and [Bibliography::BeiDouICD]
    fn kepler2position_velocity(
        &self,
        sv: SV,
        t: Epoch,
        almanac: &Almanac,
    ) -> Option<((f64, f64, f64), (f64, f64, f64))> {
        let helper = self.ephemeris_helper(sv, t)?;
        let (pos, vel) = helper.position_velocity(almanac)?;
        Some(((pos.x, pos.y, pos.z), (vel.x, vel.y, vel.z)))
    }
    /// Returns SV position in km ECEF, based off Self Ephemeris data,
    /// and for given Satellite Vehicle at given Epoch.
    /// Either by solving Kepler equations, or directly if such data is available.
    pub fn sv_position(&self, sv: SV, epoch: Epoch, almanac: &Almanac) -> Option<(f64, f64, f64)> {
        let (x_km, y_km, z_km) = (
            self.get_orbit_f64("satPosX"),
            self.get_orbit_f64("satPosY"),
            self.get_orbit_f64("satPosZ"),
        );
        match (x_km, y_km, z_km) {
            (Some(x_km), Some(y_km), Some(z_km)) => {
                /*
                 * GLONASS + SBAS: position vector already available,
                 *                 distances expressed in km ECEF
                 */
                Some((x_km, y_km, z_km))
            },
            _ => self.kepler2position(sv, epoch, almanac),
        }
    }
    /// Returns SV position in km ECEF and velocity is m/s ECEF,
    /// based off Self Ephemeris data,
    /// and for given Satellite Vehicle at given Epoch.
    /// Either by solving Kepler equations, or directly if such data is available.
    pub fn sv_position_velocity(
        &self,
        sv: SV,
        epoch: Epoch,
        almanac: &Almanac,
    ) -> Option<((f64, f64, f64), (f64, f64, f64))> {
        let (x_km, y_km, z_km, vx, vy, vz) = (
            self.get_orbit_f64("satPosX"),
            self.get_orbit_f64("satPosY"),
            self.get_orbit_f64("satPosZ"),
            self.get_orbit_f64("velX"),
            self.get_orbit_f64("velY"),
            self.get_orbit_f64("velZ"),
        );
        match (x_km, y_km, z_km, vx, vy, vz) {
            (Some(x_km), Some(y_km), Some(z_km), Some(vx), Some(vy), Some(vz)) => {
                /*
                 * GLONASS + SBAS: position vector already available,
                 *                 distances expressed in km ECEF
                 */
                Some(((x_km, y_km, z_km), (vx, vy, vz)))
            },
            _ => self.kepler2position_velocity(sv, epoch, almanac),
        }
    }
    /// Helper method to calculate elevation and azimuth angles, both in degrees,
    /// between a reference position (in meter ECEF WGS84) and a resolved
    /// SV position in the sky, expressed in meter ECEF WGS84.
    pub fn elevation_azimuth(
        sv_position_m: (f64, f64, f64),
        reference_position: (f64, f64, f64),
    ) -> (f64, f64) {
        let (sv_x_m, sv_y_m, sv_z_m) = sv_position_m;
        // convert ref position to radians(lat, lon)
        let (ref_x_m, ref_y_m, ref_z_m) = reference_position;
        let (ref_lat_rad, ref_lon_rad, _) =
            map_3d::ecef2geodetic(ref_x_m, ref_y_m, ref_z_m, map_3d::Ellipsoid::WGS84);

        // ||sv - ref_pos|| pseudo range
        let a_i = (sv_x_m - ref_x_m, sv_y_m - ref_y_m, sv_z_m - ref_z_m);
        let norm = (a_i.0.powf(2.0) + a_i.1.powf(2.0) + a_i.2.powf(2.0)).sqrt();
        let a_i = (a_i.0 / norm, a_i.1 / norm, a_i.2 / norm);

        // ECEF to VEN 3X3 transform matrix
        let ecef_to_ven = (
            (
                ref_lat_rad.cos() * ref_lon_rad.cos(),
                ref_lat_rad.cos() * ref_lon_rad.sin(),
                ref_lat_rad.sin(),
            ),
            (-ref_lon_rad.sin(), ref_lon_rad.cos(), 0.0_f64),
            (
                -ref_lat_rad.sin() * ref_lon_rad.cos(),
                -ref_lat_rad.sin() * ref_lon_rad.sin(),
                ref_lat_rad.cos(),
            ),
        );
        // ECEF to VEN transform
        let ven = (
            (ecef_to_ven.0 .0 * a_i.0 + ecef_to_ven.0 .1 * a_i.1 + ecef_to_ven.0 .2 * a_i.2),
            (ecef_to_ven.1 .0 * a_i.0 + ecef_to_ven.1 .1 * a_i.1 + ecef_to_ven.1 .2 * a_i.2),
            (ecef_to_ven.2 .0 * a_i.0 + ecef_to_ven.2 .1 * a_i.1 + ecef_to_ven.2 .2 * a_i.2),
        );
        let el = map_3d::rad2deg(std::f64::consts::PI / 2.0 - ven.0.acos());
        let mut az = map_3d::rad2deg(ven.1.atan2(ven.2));
        if az < 0.0 {
            az += 360.0;
        }
        (el, az)
    }
    /*
     * Resolves a position and computes elev, azim angles both in degrees
     */
    pub(crate) fn sv_elev_azim(
        &self,
        sv: SV,
        epoch: Epoch,
        reference: GroundPosition,
        almanac: &Almanac,
    ) -> Option<(f64, f64)> {
        let (sv_x_km, sv_y_km, sv_z_km) = self.sv_position(sv, epoch, almanac)?;
        Some(Self::elevation_azimuth(
            (sv_x_km * 1.0E3, sv_y_km * 1.0E3, sv_z_km * 1.0E3),
            reference.to_ecef_wgs84(),
        ))
    }
    /// Returns Ephemeris validity duration for this Constellation
    pub fn max_dtoe(c: Constellation) -> Option<Duration> {
        match c {
            Constellation::GPS | Constellation::QZSS => Some(Duration::from_seconds(7200.0)),
            Constellation::Galileo => Some(Duration::from_seconds(10800.0)),
            Constellation::BeiDou => Some(Duration::from_seconds(21600.0)),
            Constellation::IRNSS => Some(Duration::from_seconds(7200.0)),
            Constellation::Glonass => Some(Duration::from_seconds(1800.0)),
            c => {
                if c.is_sbas() {
                    // tolerate one publication per day
                    Some(Duration::from_seconds(86.4E3))
                } else {
                    None
                }
            },
        }
    }
}

/*
 * Parses constellation + revision dependent orbits data fields.
 * Retrieves all of this information from the databased stored and maintained
 * in db/NAV/orbits.
 */
fn parse_orbits(
    version: Version,
    msg: NavMsgType,
    constell: Constellation,
    lines: std::str::Lines<'_>,
) -> Result<HashMap<String, OrbitItem>, Error> {
    // convert SBAS constell to compatible "sbas" (undetermined/general constell)
    let constell = match constell.is_sbas() {
        true => Constellation::SBAS,
        false => constell,
    };
    // Determine closest standards from DB
    // <=> data fields to parse
    let nav_standards = match closest_nav_standards(constell, version, msg) {
        Some(v) => v,
        _ => return Err(Error::DataBaseRevisionError),
    };

    //println!("FIELD : {:?} \n", nav_standards.items); // DEBUG

    let fields = &nav_standards.items;

    let mut key_index: usize = 0;
    let word_size: usize = 19;
    let mut map: HashMap<String, OrbitItem> = HashMap::new();

    for line in lines {
        // trim first few white spaces
        let mut line: &str = match version.major < 3 {
            true => &line[3..],
            false => &line[4..],
        };

        let mut nb_missing = 4 - (line.len() / word_size);
        //println!("LINE \"{}\" | NB MISSING {}", line, nb_missing); //DEBUG

        loop {
            if line.is_empty() {
                key_index += nb_missing;
                break;
            }

            let (content, rem) = line.split_at(std::cmp::min(word_size, line.len()));
            let content = content.trim();

            if content.is_empty() {
                // omitted field
                key_index += 1;
                nb_missing = nb_missing.saturating_sub(1);
                line = rem;
                continue;
            }
            /*
             * In NAV RINEX, unresolved data fields are either
             * omitted (handled previously) or put a zeros
             */
            if !content.contains(".000000000000E+00") {
                if let Some((key, token)) = fields.get(key_index) {
                    //println!(
                    //    "Key \"{}\"(index: {}) | Token \"{}\" | Content \"{}\"",
                    //    key,
                    //    key_index,
                    //    token,
                    //    content.trim()
                    //); //DEBUG
                    if !key.contains("spare") {
                        if let Ok(item) = OrbitItem::new(token, content, constell) {
                            map.insert(key.to_string(), item);
                        }
                    }
                }
            }
            key_index += 1;
            line = rem;
        }
    }
    Ok(map)
}

#[cfg(test)]
#[cfg(feature = "nav")]
mod epoch_serde {
    use crate::prelude::Epoch;
    use serde::{self, Deserialize, Deserializer};
    use std::str::FromStr;
    pub fn deserialize<'de, D>(deserializer: D) -> Result<Epoch, D::Error>
    where
        D: Deserializer<'de>,
    {
        let s: Option<String> = Option::deserialize(deserializer)?;
        if let Some(s) = s {
            if let Ok(e) = Epoch::from_str(&s) {
                Ok(e)
            } else {
                panic!("failed to deserialize epoch");
            }
        } else {
            panic!("failed to deserialize epoch");
        }
    }
}

#[cfg(test)]
mod test {
    use super::*;
    fn build_orbits(
        constellation: Constellation,
        descriptor: Vec<(&str, &str)>,
    ) -> HashMap<String, OrbitItem> {
        let mut map: HashMap<String, OrbitItem> = HashMap::with_capacity(descriptor.len());
        for (key, value) in descriptor.iter() {
            if key.contains("week") {
                map.insert(
                    key.to_string(),
                    OrbitItem::new("u32", value, constellation).unwrap(),
                );
            } else {
                map.insert(
                    key.to_string(),
                    OrbitItem::new("f64", value, constellation).unwrap(),
                );
            }
        }
        map
    }
    #[test]
    fn gal_orbit() {
        let content =
            "     7.500000000000e+01 1.478125000000e+01 2.945479833915e-09-3.955466341850e-01
     8.065253496170e-07 3.683507675305e-04-3.911554813385e-07 5.440603218079e+03
     3.522000000000e+05-6.519258022308e-08 2.295381450845e+00 7.450580596924e-09
     9.883726443393e-01 3.616875000000e+02 2.551413130998e-01-5.907746081337e-09
     1.839362331110e-10 2.580000000000e+02 2.111000000000e+03                   
     3.120000000000e+00 0.000000000000e+00-1.303851604462e-08 0.000000000000e+00
     3.555400000000e+05";
        let orbits = parse_orbits(
            Version::new(3, 0),
            NavMsgType::LNAV,
            Constellation::Galileo,
            content.lines(),
        );
        assert!(orbits.is_ok());
        let orbits = orbits.unwrap();
        let ephemeris = Ephemeris {
            clock_bias: 0.0,
            clock_drift: 0.0,
            clock_drift_rate: 0.0,
            orbits,
        };
        assert_eq!(ephemeris.get_orbit_f64("iodnav"), Some(7.500000000000e+01));
        assert_eq!(ephemeris.get_orbit_f64("crs"), Some(1.478125000000e+01));
        assert_eq!(ephemeris.get_orbit_f64("deltaN"), Some(2.945479833915e-09));
        assert_eq!(ephemeris.get_orbit_f64("m0"), Some(-3.955466341850e-01));

        assert_eq!(ephemeris.get_orbit_f64("cuc"), Some(8.065253496170e-07));
        assert_eq!(ephemeris.get_orbit_f64("e"), Some(3.683507675305e-04));
        assert_eq!(ephemeris.get_orbit_f64("cus"), Some(-3.911554813385e-07));
        assert_eq!(ephemeris.get_orbit_f64("sqrta"), Some(5.440603218079e+03));

        assert_eq!(ephemeris.get_orbit_f64("toe"), Some(3.522000000000e+05));
        assert_eq!(ephemeris.get_orbit_f64("cic"), Some(-6.519258022308e-08));
        assert_eq!(ephemeris.get_orbit_f64("omega0"), Some(2.295381450845e+00));
        assert_eq!(ephemeris.get_orbit_f64("cis"), Some(7.450580596924e-09));

        assert_eq!(ephemeris.get_orbit_f64("i0"), Some(9.883726443393e-01));
        assert_eq!(ephemeris.get_orbit_f64("crc"), Some(3.616875000000e+02));
        assert_eq!(ephemeris.get_orbit_f64("omega"), Some(2.551413130998e-01));
        assert_eq!(
            ephemeris.get_orbit_f64("omegaDot"),
            Some(-5.907746081337e-09)
        );

        assert_eq!(ephemeris.get_orbit_f64("idot"), Some(1.839362331110e-10));
        assert_eq!(ephemeris.get_orbit_f64("dataSrc"), Some(2.580000000000e+02));
        assert_eq!(ephemeris.get_week(), Some(2111));

        assert_eq!(ephemeris.get_orbit_f64("sisa"), Some(3.120000000000e+00));
        //assert_eq!(ephemeris.get_orbit_f64("health"), Some(0.000000000000e+00));
        assert_eq!(
            ephemeris.get_orbit_f64("bgdE5aE1"),
            Some(-1.303851604462e-08)
        );
        assert_eq!(
            ephemeris.get_orbit_f64("bgdE5bE1"),
            Some(0.000000000000e+00)
        );

        assert_eq!(ephemeris.get_orbit_f64("t_tm"), Some(3.555400000000e+05));
    }
    #[test]
    fn bds_orbit() {
        let content =
            "      .100000000000e+01  .118906250000e+02  .105325815814e-08 -.255139531119e+01
      .169500708580e-06  .401772442274e-03  .292365439236e-04  .649346986580e+04
      .432000000000e+06  .105705112219e-06 -.277512444499e+01 -.211410224438e-06
      .607169709798e-01 -.897671875000e+03  .154887266488e+00 -.871464871438e-10
     -.940753471872e-09  .000000000000e+00  .782000000000e+03  .000000000000e+00
      .200000000000e+01  .000000000000e+00 -.599999994133e-09 -.900000000000e-08
      .432000000000e+06  .000000000000e+00 0.000000000000e+00 0.000000000000e+00";
        let orbits = parse_orbits(
            Version::new(3, 0),
            NavMsgType::LNAV,
            Constellation::BeiDou,
            content.lines(),
        );
        assert!(orbits.is_ok());
        let orbits = orbits.unwrap();
        let ephemeris = Ephemeris {
            clock_bias: 0.0,
            clock_drift: 0.0,
            clock_drift_rate: 0.0,
            orbits,
        };
        assert_eq!(ephemeris.get_orbit_f64("aode"), Some(1.0));
        assert_eq!(ephemeris.get_orbit_f64("crs"), Some(1.18906250000e+01));
        assert_eq!(ephemeris.get_orbit_f64("deltaN"), Some(0.105325815814e-08));
        assert_eq!(ephemeris.get_orbit_f64("m0"), Some(-0.255139531119e+01));

        assert_eq!(ephemeris.get_orbit_f64("cuc"), Some(0.169500708580e-06));
        assert_eq!(ephemeris.get_orbit_f64("e"), Some(0.401772442274e-03));
        assert_eq!(ephemeris.get_orbit_f64("cus"), Some(0.292365439236e-04));
        assert_eq!(ephemeris.get_orbit_f64("sqrta"), Some(0.649346986580e+04));

        assert_eq!(ephemeris.get_orbit_f64("toe"), Some(0.432000000000e+06));
        assert_eq!(ephemeris.get_orbit_f64("cic"), Some(0.105705112219e-06));
        assert_eq!(ephemeris.get_orbit_f64("omega0"), Some(-0.277512444499e+01));
        assert_eq!(ephemeris.get_orbit_f64("cis"), Some(-0.211410224438e-06));

        assert_eq!(ephemeris.get_orbit_f64("i0"), Some(0.607169709798e-01));
        assert_eq!(ephemeris.get_orbit_f64("crc"), Some(-0.897671875000e+03));
        assert_eq!(ephemeris.get_orbit_f64("omega"), Some(0.154887266488e+00));
        assert_eq!(
            ephemeris.get_orbit_f64("omegaDot"),
            Some(-0.871464871438e-10)
        );

        assert_eq!(ephemeris.get_orbit_f64("idot"), Some(-0.940753471872e-09));
        assert_eq!(ephemeris.get_week(), Some(782));

        assert_eq!(
            ephemeris.get_orbit_f64("svAccuracy"),
            Some(0.200000000000e+01)
        );
        assert_eq!(ephemeris.get_orbit_f64("satH1"), Some(0.0));
        assert_eq!(
            ephemeris.get_orbit_f64("tgd1b1b3"),
            Some(-0.599999994133e-09)
        );
        assert_eq!(
            ephemeris.get_orbit_f64("tgd2b2b3"),
            Some(-0.900000000000e-08)
        );

        assert_eq!(ephemeris.get_orbit_f64("t_tm"), Some(0.432000000000e+06));
        assert_eq!(ephemeris.get_orbit_f64("aodc"), Some(0.0));
    }
    #[test]
    fn glonass_orbit_v2() {
        let content =
            "   -1.488799804690D+03-2.196182250980D+00 3.725290298460D-09 0.000000000000D+00
    1.292880712890D+04-2.049269676210D+00 0.000000000000D+00 1.000000000000D+00
    2.193169775390D+04 1.059645652770D+00-9.313225746150D-10 0.000000000000D+00";
        let orbits = parse_orbits(
            Version::new(2, 0),
            NavMsgType::LNAV,
            Constellation::Glonass,
            content.lines(),
        );
        assert!(orbits.is_ok(), "failed to parse Glonass V2 orbits");
        let orbits = orbits.unwrap();
        let ephemeris = Ephemeris {
            clock_bias: 0.0,
            clock_drift: 0.0,
            clock_drift_rate: 0.0,
            orbits,
        };
        assert_eq!(ephemeris.get_orbit_f64("satPosX"), Some(-1.488799804690E3));
        assert_eq!(ephemeris.get_orbit_f64("satPosY"), Some(1.292880712890E4));
        assert_eq!(ephemeris.get_orbit_f64("satPosZ"), Some(2.193169775390E4));
    }
    #[test]
    fn glonass_orbit_v3() {
        let content =
            "      .783916601562e+04 -.423131942749e+00  .931322574615e-09  .000000000000e+00
     -.216949155273e+05  .145034790039e+01  .279396772385e-08  .300000000000e+01
      .109021518555e+05  .319181251526e+01  .000000000000e+00  .000000000000e+00";
        let orbits = parse_orbits(
            Version::new(3, 0),
            NavMsgType::LNAV,
            Constellation::Glonass,
            content.lines(),
        );
        assert!(orbits.is_ok(), "failed to parse Glonass V3 orbits");
        let orbits = orbits.unwrap();
        let ephemeris = Ephemeris {
            clock_bias: 0.0,
            clock_drift: 0.0,
            clock_drift_rate: 0.0,
            orbits,
        };
        assert_eq!(ephemeris.get_orbit_f64("satPosX"), Some(0.783916601562E4));
        assert_eq!(ephemeris.get_orbit_f64("satPosY"), Some(-0.216949155273E5));
        assert_eq!(ephemeris.get_orbit_f64("satPosZ"), Some(0.109021518555E5));
    }
    #[test]
    fn glonass_orbit_v2_missing_fields() {
        let content =
            "   -1.488799804690D+03                    3.725290298460D-09 0.000000000000D+00
    1.292880712890D+04-2.049269676210D+00 0.000000000000D+00 1.000000000000D+00
    2.193169775390D+04 1.059645652770D+00-9.313225746150D-10 0.000000000000D+00";
        let orbits = parse_orbits(
            Version::new(2, 0),
            NavMsgType::LNAV,
            Constellation::Glonass,
            content.lines(),
        );
        assert!(orbits.is_ok(), "failed to parse Glonass V2 orbits");
        let orbits = orbits.unwrap();
        let ephemeris = Ephemeris {
            clock_bias: 0.0,
            clock_drift: 0.0,
            clock_drift_rate: 0.0,
            orbits,
        };
        assert_eq!(ephemeris.get_orbit_f64("satPosX"), Some(-1.488799804690E3));
        assert_eq!(ephemeris.get_orbit_f64("velX"), None);
        assert_eq!(ephemeris.get_orbit_f64("satPosY"), Some(1.292880712890E4));
        assert_eq!(ephemeris.get_orbit_f64("satPosZ"), Some(2.193169775390E4));
    }
    #[test]
    fn glonass_orbit_v3_missing_fields() {
        let content =
            "      .783916601562e+04                    .931322574615e-09  .000000000000e+00
     -.216949155273e+05  .145034790039e+01  .279396772385e-08  .300000000000e+01
      .109021518555e+05  .319181251526e+01  .000000000000e+00  .000000000000e+00";
        let orbits = parse_orbits(
            Version::new(3, 0),
            NavMsgType::LNAV,
            Constellation::Glonass,
            content.lines(),
        );
        assert!(orbits.is_ok(), "failed to parse Glonass V3 orbits");
        let orbits = orbits.unwrap();
        let ephemeris = Ephemeris {
            clock_bias: 0.0,
            clock_drift: 0.0,
            clock_drift_rate: 0.0,
            orbits,
        };
        assert_eq!(ephemeris.get_orbit_f64("satPosX"), Some(0.783916601562E4));
        assert_eq!(ephemeris.get_orbit_f64("velX"), None);
        assert_eq!(ephemeris.get_orbit_f64("satPosY"), Some(-0.216949155273E5));
        assert_eq!(ephemeris.get_orbit_f64("satPosZ"), Some(0.109021518555E5));
    }
}<|MERGE_RESOLUTION|>--- conflicted
+++ resolved
@@ -2,10 +2,9 @@
 use crate::constants::Constants;
 use crate::{constants, epoch, prelude::*, version::Version};
 
+use anise::prelude::Orbit;
 use anise::almanac::Almanac;
-use anise::constants::frames::{EARTH_J2000, IAU_EARTH_FRAME};
-use anise::prelude::Orbit;
-use log::warn;
+use anise::constants::frames::EARTH_J2000;
 
 use std::collections::HashMap;
 use std::str::FromStr;
@@ -14,7 +13,7 @@
 use gnss::prelude::SV;
 
 #[cfg(feature = "nav")]
-use nalgebra::{self as na, Rotation, Rotation3, Vector3, Vector4};
+use nalgebra::Vector3;
 
 /// Parsing errors
 #[derive(Debug, Error)]
@@ -244,33 +243,195 @@
     pub(crate) fn a_dot(&self) -> Option<f64> {
         self.get_orbit_f64("a_dot")
     }
-    /*
-<<<<<<< HEAD
-     * Get the difference between toe and observation epoch,
-     * as total seconds elapsed in GPS timescale
-     */
-    #[cfg(feature = "nav")]
-    pub(crate) fn tk(&self, sv: SV, t: Epoch) -> Option<f64> {
-        let toe = self.toe_gpst(sv.timescale()?)?;
-        let t_dur = t.to_gpst_duration();
-        let t_k = (t_dur - toe.duration).to_seconds();
-        let dur = Self::max_dtoe(sv.constellation)?;
-        if t_k.abs() <= dur.to_seconds() {
-            Some(t_k)
-        } else {
-            None
-        }
-    }
-    /*
-     * get ephemerisHelper
-     */
-    #[cfg(feature = "nav")]
-    pub(crate) fn ephemeris_helper(&self, sv: SV, t: Epoch) -> Option<EphemerisHelper> {
+    /// Parse Ephemeris (V2/V3) from line iterator
+    pub(crate) fn parse_v2v3(
+        version: Version,
+        constellation: Constellation,
+        mut lines: std::str::Lines<'_>,
+    ) -> Result<(Epoch, SV, Self), Error> {
+        let line = match lines.next() {
+            Some(l) => l,
+            _ => return Err(Error::MissingData),
+        };
+
+        let svnn_offset: usize = match version.major < 3 {
+            true => 3,
+            false => 4,
+        };
+
+        let (svnn, rem) = line.split_at(svnn_offset);
+        let (date, rem) = rem.split_at(19);
+        let (clk_bias, rem) = rem.split_at(19);
+        let (clk_dr, clk_drr) = rem.split_at(19);
+
+        //println!("SVNN \"{}\"", svnn); // DEBUG
+        let sv = match SV::from_str(svnn.trim()) {
+            Ok(sv) => sv,
+            Err(_) => {
+                // parsing failed probably due to omitted constellation (old rev.)
+                let desc = format!("{:x}{:02}", constellation, svnn.trim());
+                SV::from_str(&desc)?
+            },
+        };
+        //println!("\"{}\"={}", svnn, sv); // DEBUG
+
+        let ts = sv
+            .constellation
+            .timescale()
+            .ok_or(Error::TimescaleIdentification(sv))?;
+        //println!("V2/V3 CONTENT \"{}\" TIMESCALE {}", line, ts); //DEBUG
+
+        let epoch = epoch::parse_in_timescale(date.trim(), ts)?;
+
+        let clock_bias = f64::from_str(clk_bias.replace('D', "E").trim())?;
+        let clock_drift = f64::from_str(clk_dr.replace('D', "E").trim())?;
+        let mut clock_drift_rate = f64::from_str(clk_drr.replace('D', "E").trim())?;
+
+        // parse orbits :
+        //  only Legacy Frames in V2 and V3 (old) RINEX
+        let mut orbits = parse_orbits(version, NavMsgType::LNAV, sv.constellation, lines)?;
+
+        if sv.constellation.is_sbas() {
+            // SBAS frames specificity:
+            // clock drift rate does not exist and is actually the week counter
+            orbits.insert(
+                "week".to_string(),
+                OrbitItem::U32(clock_drift_rate.round() as u32),
+            );
+            clock_drift_rate = 0.0_f64; // drift rate null: non existing
+        }
+
+        Ok((
+            epoch,
+            sv,
+            Self {
+                clock_bias,
+                clock_drift,
+                clock_drift_rate,
+                orbits,
+            },
+        ))
+    }
+    /// Parse Ephemeris (V4) from line iterator
+    pub(crate) fn parse_v4(
+        msg: NavMsgType,
+        mut lines: std::str::Lines<'_>,
+        ts: TimeScale,
+    ) -> Result<(Epoch, SV, Self), Error> {
+        let line = match lines.next() {
+            Some(l) => l,
+            _ => return Err(Error::MissingData),
+        };
+
+        let (svnn, rem) = line.split_at(4);
+        let sv = SV::from_str(svnn.trim())?;
+        let (epoch, rem) = rem.split_at(19);
+        let epoch = epoch::parse_in_timescale(epoch.trim(), ts)?;
+
+        let (clk_bias, rem) = rem.split_at(19);
+        let (clk_dr, clk_drr) = rem.split_at(19);
+        let clock_bias = f64::from_str(clk_bias.replace('D', "E").trim())?;
+        let clock_drift = f64::from_str(clk_dr.replace('D', "E").trim())?;
+        let mut clock_drift_rate = f64::from_str(clk_drr.replace('D', "E").trim())?;
+        let mut orbits =
+            parse_orbits(Version { major: 4, minor: 0 }, msg, sv.constellation, lines)?;
+
+        if sv.constellation.is_sbas() {
+            // SBAS frames specificity:
+            // clock drift rate does not exist and is actually the week counter
+            orbits.insert(
+                "week".to_string(),
+                OrbitItem::U32(clock_drift_rate.round() as u32),
+            );
+            clock_drift_rate = 0.0_f64; // drift rate null: non existing
+        }
+
+        Ok((
+            epoch,
+            sv,
+            Self {
+                clock_bias,
+                clock_drift,
+                clock_drift_rate,
+                orbits,
+            },
+        ))
+    }
+}
+
+//#[cfg(feature = "nav")]
+//use std::collections::BTreeMap;
+
+#[cfg(feature = "nav")]
+impl Ephemeris {
+    /// Retrieves Orbit Keplerian parameters
+    pub fn kepler(&self) -> Option<Kepler> {
+        Some(Kepler {
+            a: self.get_orbit_f64("sqrta")?.powf(2.0),
+            e: self.get_orbit_f64("e")?,
+            i_0: self.get_orbit_f64("i0")?,
+            omega: self.get_orbit_f64("omega")?,
+            omega_0: self.get_orbit_f64("omega0")?,
+            m_0: self.get_orbit_f64("m0")?,
+            toe: self.get_orbit_f64("toe")?,
+        })
+    }
+    /// Creates new Ephemeris with given [`OrbitItem`]
+    pub fn with_orbit(&self, key: &str, orbit: OrbitItem) -> Self {
+        let mut s = self.clone();
+        s.orbits.insert(key.to_string(), orbit);
+        s
+    }
+    /// Creates new Ephemeris with given week counter
+    pub fn with_week(&self, week: u32) -> Self {
+        self.with_orbit("week", OrbitItem::from(week))
+    }
+    /// Creates new Ephemeris with given [`Kepler`] parameters
+    pub fn with_kepler(&self, kepler: Kepler) -> Self {
+        let mut s = self.clone();
+        s.set_orbit_f64("sqrta", kepler.a.sqrt());
+        s.set_orbit_f64("e", kepler.e);
+        s.set_orbit_f64("i0", kepler.i_0);
+        s.set_orbit_f64("omega", kepler.omega);
+        s.set_orbit_f64("omega0", kepler.omega_0);
+        s.set_orbit_f64("m0", kepler.m_0);
+        s.set_orbit_f64("toe", kepler.toe);
+        s
+    }
+    /// Retrieves Orbit [Perturbations] parameters
+    pub fn perturbations(&self) -> Option<Perturbations> {
+        Some(Perturbations {
+            cuc: self.get_orbit_f64("cuc")?,
+            cus: self.get_orbit_f64("cus")?,
+            cic: self.get_orbit_f64("cic")?,
+            cis: self.get_orbit_f64("cis")?,
+            crc: self.get_orbit_f64("crc")?,
+            crs: self.get_orbit_f64("crs")?,
+            dn: self.get_orbit_f64("deltaN")?,
+            i_dot: self.get_orbit_f64("idot")?,
+            omega_dot: self.get_orbit_f64("omegaDot")?,
+        })
+    }
+    /// Creates new Ephemeris with given Orbit [Perturbations]
+    pub fn with_perturbations(&self, perturbations: Perturbations) -> Self {
+        let mut s = self.clone();
+        s.set_orbit_f64("cuc", perturbations.cuc);
+        s.set_orbit_f64("cus", perturbations.cus);
+        s.set_orbit_f64("cic", perturbations.cic);
+        s.set_orbit_f64("cis", perturbations.cis);
+        s.set_orbit_f64("crc", perturbations.crc);
+        s.set_orbit_f64("crs", perturbations.crs);
+        s.set_orbit_f64("deltaN", perturbations.dn);
+        s.set_orbit_f64("idot", perturbations.i_dot);
+        s.set_orbit_f64("omegaDot", perturbations.omega_dot);
+        s
+    }
+    /// Converts Self to [EphemerisHelper]
+    fn ephemeris_helper(&self, sv: SV, t: Epoch) -> Option<EphemerisHelper> {
         // const
         let gm_m3_s2 = Constants::gm(sv);
         let omega = Constants::omega(sv);
         let dtr_f = Constants::dtr_f(sv);
-
         let mut helper = EphemerisHelper {
             sv,
             ..Default::default()
@@ -282,7 +443,6 @@
             log::trace!("{} ephemeris missing or invalid at {}", sv, t);
             return None;
         }
-
         let mut kepler = self.kepler()?;
         // considering the filed a_dot
         if let Some(a_dot) = self.a_dot() {
@@ -293,7 +453,10 @@
         // m_k, e_k, v_k calculation
         let n0 = (gm_m3_s2 / kepler.a.powi(3)).sqrt();
         let n = n0 + perturbations.dn;
+
+        // m_k: mean anomaly
         let m_k = kepler.m_0 + n * helper.t_k;
+
         // Iterative calculation of e_k
         let mut e_k_lst: f64 = 0.0;
         let mut e_k: f64 = 0.0;
@@ -307,7 +470,7 @@
             e_k_lst = e_k;
         }
         if i >= constants::MaxIterNumber::KEPLER {
-            warn!("{}({}) kepler iteration overflow", t, sv);
+            log::warn!("{} kepler iteration overflow", sv);
         }
         let (sin_e_k, cos_e_k) = e_k.sin_cos();
         let v_k = ((1.0 - kepler.e.powi(2)).sqrt() * sin_e_k).atan2(cos_e_k - kepler.e);
@@ -322,7 +485,7 @@
         helper.r_k = kepler.a * (1.0 - kepler.e * e_k.cos()) + det_r_k;
         helper.i_k = kepler.i_0 + perturbations.i_dot * helper.t_k + det_i_k;
 
-        // omega_k
+        // omega_k: RAAN
         // MEO (GPS, Galieo, BeiDou)
         // IGSO(BeiDou)
         if sv.is_beidou_geo() {
@@ -332,6 +495,18 @@
             helper.omega_k = kepler.omega_0 + (perturbations.omega_dot - omega) * helper.t_k
                 - omega * kepler.toe;
         }
+
+        let orbital_state = Orbit::try_keplerian(
+            kepler.a * 1e-3,
+            kepler.e,
+            helper.i_k.to_degrees(),
+            helper.omega_k.to_degrees(),
+            kepler.omega.to_degrees(),
+            v_k.to_degrees(),
+            t,
+            EARTH_J2000.with_mu_km3_s2(gm_m3_s2 * 1e-9),
+        )
+        .ok()?;
 
         // calculate  First Derivative of e_k,phi_k,u_k,r_k,i_k,omega_k
         let fd_e_k = n / (1.0 - kepler.e * e_k.cos());
@@ -354,315 +529,6 @@
         helper.dtr = dtr_f * kepler.e * kepler.a.sqrt() * e_k.sin();
         helper.fd_dtr = dtr_f * kepler.e * kepler.a.sqrt() * e_k.cos() * fd_e_k;
 
-        // Finally, build the orbit state
-        helper.orbit = Some(
-            Orbit::try_keplerian(
-                kepler.a,
-                kepler.e,
-                helper.i_k,
-                helper.omega_k,
-                helper.u_k,
-                v_k,
-                t,
-                EARTH_J2000.with_mu_km3_s2(gm_m3_s2 * 1e-9),
-            )
-            .unwrap(),
-        );
-
-        Some(helper)
-    }
-    /// Parse Ephemeris (V2/V3) from line iterator
-=======
-     * Parses ephemeris from given line iterator
-     */
->>>>>>> ad2f9dff
-    pub(crate) fn parse_v2v3(
-        version: Version,
-        constellation: Constellation,
-        mut lines: std::str::Lines<'_>,
-    ) -> Result<(Epoch, SV, Self), Error> {
-        let line = match lines.next() {
-            Some(l) => l,
-            _ => return Err(Error::MissingData),
-        };
-
-        let svnn_offset: usize = match version.major < 3 {
-            true => 3,
-            false => 4,
-        };
-
-        let (svnn, rem) = line.split_at(svnn_offset);
-        let (date, rem) = rem.split_at(19);
-        let (clk_bias, rem) = rem.split_at(19);
-        let (clk_dr, clk_drr) = rem.split_at(19);
-
-        //println!("SVNN \"{}\"", svnn); // DEBUG
-        let sv = match SV::from_str(svnn.trim()) {
-            Ok(sv) => sv,
-            Err(_) => {
-                // parsing failed probably due to omitted constellation (old rev.)
-                let desc = format!("{:x}{:02}", constellation, svnn.trim());
-                SV::from_str(&desc)?
-            },
-        };
-        //println!("\"{}\"={}", svnn, sv); // DEBUG
-
-        let ts = sv
-            .constellation
-            .timescale()
-            .ok_or(Error::TimescaleIdentification(sv))?;
-        //println!("V2/V3 CONTENT \"{}\" TIMESCALE {}", line, ts); //DEBUG
-
-        let epoch = epoch::parse_in_timescale(date.trim(), ts)?;
-
-        let clock_bias = f64::from_str(clk_bias.replace('D', "E").trim())?;
-        let clock_drift = f64::from_str(clk_dr.replace('D', "E").trim())?;
-        let mut clock_drift_rate = f64::from_str(clk_drr.replace('D', "E").trim())?;
-
-        // parse orbits :
-        //  only Legacy Frames in V2 and V3 (old) RINEX
-        let mut orbits = parse_orbits(version, NavMsgType::LNAV, sv.constellation, lines)?;
-
-        if sv.constellation.is_sbas() {
-            // SBAS frames specificity:
-            // clock drift rate does not exist and is actually the week counter
-            orbits.insert(
-                "week".to_string(),
-                OrbitItem::U32(clock_drift_rate.round() as u32),
-            );
-            clock_drift_rate = 0.0_f64; // drift rate null: non existing
-        }
-
-        Ok((
-            epoch,
-            sv,
-            Self {
-                clock_bias,
-                clock_drift,
-                clock_drift_rate,
-                orbits,
-            },
-        ))
-    }
-    /// Parse Ephemeris (V4) from line iterator
-    pub(crate) fn parse_v4(
-        msg: NavMsgType,
-        mut lines: std::str::Lines<'_>,
-        ts: TimeScale,
-    ) -> Result<(Epoch, SV, Self), Error> {
-        let line = match lines.next() {
-            Some(l) => l,
-            _ => return Err(Error::MissingData),
-        };
-
-        let (svnn, rem) = line.split_at(4);
-        let sv = SV::from_str(svnn.trim())?;
-        let (epoch, rem) = rem.split_at(19);
-        let epoch = epoch::parse_in_timescale(epoch.trim(), ts)?;
-
-        let (clk_bias, rem) = rem.split_at(19);
-        let (clk_dr, clk_drr) = rem.split_at(19);
-        let clock_bias = f64::from_str(clk_bias.replace('D', "E").trim())?;
-        let clock_drift = f64::from_str(clk_dr.replace('D', "E").trim())?;
-        let mut clock_drift_rate = f64::from_str(clk_drr.replace('D', "E").trim())?;
-        let mut orbits =
-            parse_orbits(Version { major: 4, minor: 0 }, msg, sv.constellation, lines)?;
-
-        if sv.constellation.is_sbas() {
-            // SBAS frames specificity:
-            // clock drift rate does not exist and is actually the week counter
-            orbits.insert(
-                "week".to_string(),
-                OrbitItem::U32(clock_drift_rate.round() as u32),
-            );
-            clock_drift_rate = 0.0_f64; // drift rate null: non existing
-        }
-
-        Ok((
-            epoch,
-            sv,
-            Self {
-                clock_bias,
-                clock_drift,
-                clock_drift_rate,
-                orbits,
-            },
-        ))
-    }
-}
-
-//#[cfg(feature = "nav")]
-//use std::collections::BTreeMap;
-
-#[cfg(feature = "nav")]
-impl Ephemeris {
-    /// Retrieves Orbit Keplerian parameters
-    pub fn kepler(&self) -> Option<Kepler> {
-        Some(Kepler {
-            a: self.get_orbit_f64("sqrta")?.powf(2.0),
-            e: self.get_orbit_f64("e")?,
-            i_0: self.get_orbit_f64("i0")?,
-            omega: self.get_orbit_f64("omega")?,
-            omega_0: self.get_orbit_f64("omega0")?,
-            m_0: self.get_orbit_f64("m0")?,
-            toe: self.get_orbit_f64("toe")?,
-        })
-    }
-    /// Creates new Ephemeris with given [`OrbitItem`]
-    pub fn with_orbit(&self, key: &str, orbit: OrbitItem) -> Self {
-        let mut s = self.clone();
-        s.orbits.insert(key.to_string(), orbit);
-        s
-    }
-    /// Creates new Ephemeris with given week counter
-    pub fn with_week(&self, week: u32) -> Self {
-        self.with_orbit("week", OrbitItem::from(week))
-    }
-    /// Creates new Ephemeris with given [`Kepler`] parameters
-    pub fn with_kepler(&self, kepler: Kepler) -> Self {
-        let mut s = self.clone();
-        s.set_orbit_f64("sqrta", kepler.a.sqrt());
-        s.set_orbit_f64("e", kepler.e);
-        s.set_orbit_f64("i0", kepler.i_0);
-        s.set_orbit_f64("omega", kepler.omega);
-        s.set_orbit_f64("omega0", kepler.omega_0);
-        s.set_orbit_f64("m0", kepler.m_0);
-        s.set_orbit_f64("toe", kepler.toe);
-        s
-    }
-    /// Retrieves Orbit [Perturbations] parameters
-    pub fn perturbations(&self) -> Option<Perturbations> {
-        Some(Perturbations {
-            cuc: self.get_orbit_f64("cuc")?,
-            cus: self.get_orbit_f64("cus")?,
-            cic: self.get_orbit_f64("cic")?,
-            cis: self.get_orbit_f64("cis")?,
-            crc: self.get_orbit_f64("crc")?,
-            crs: self.get_orbit_f64("crs")?,
-            dn: self.get_orbit_f64("deltaN")?,
-            i_dot: self.get_orbit_f64("idot")?,
-            omega_dot: self.get_orbit_f64("omegaDot")?,
-        })
-    }
-    /// Creates new Ephemeris with given Orbit [Perturbations]
-    pub fn with_perturbations(&self, perturbations: Perturbations) -> Self {
-        let mut s = self.clone();
-        s.set_orbit_f64("cuc", perturbations.cuc);
-        s.set_orbit_f64("cus", perturbations.cus);
-        s.set_orbit_f64("cic", perturbations.cic);
-        s.set_orbit_f64("cis", perturbations.cis);
-        s.set_orbit_f64("crc", perturbations.crc);
-        s.set_orbit_f64("crs", perturbations.crs);
-        s.set_orbit_f64("deltaN", perturbations.dn);
-        s.set_orbit_f64("idot", perturbations.i_dot);
-        s.set_orbit_f64("omegaDot", perturbations.omega_dot);
-        s
-    }
-<<<<<<< HEAD
-=======
-    /// Converts Self to [EphemerisHelper]
-    fn ephemeris_helper(&self, sv: SV, t: Epoch) -> Option<EphemerisHelper> {
-        // const
-        let gm_m3_s2 = Constants::gm(sv);
-        let omega = Constants::omega(sv);
-        let dtr_f = Constants::dtr_f(sv);
-        let mut helper = EphemerisHelper {
-            sv,
-            ..Default::default()
-        };
-        // set t_k
-        if let Some(t_k) = self.tk(sv, t) {
-            helper.t_k = t_k
-        } else {
-            log::trace!("{} ephemeris missing or invalid at {}", sv, t);
-            return None;
-        }
-        let mut kepler = self.kepler()?;
-        // considering the filed a_dot
-        if let Some(a_dot) = self.a_dot() {
-            kepler.a += a_dot * helper.t_k;
-        }
-        let perturbations = self.perturbations()?;
-
-        // m_k, e_k, v_k calculation
-        let n0 = (gm_m3_s2 / kepler.a.powi(3)).sqrt();
-        let n = n0 + perturbations.dn;
-
-        // m_k: mean anomaly
-        let m_k = kepler.m_0 + n * helper.t_k;
-
-        // Iterative calculation of e_k
-        let mut e_k_lst: f64 = 0.0;
-        let mut e_k: f64 = 0.0;
-        let mut i = 0;
-        loop {
-            e_k = m_k + kepler.e * e_k_lst.sin();
-            if (e_k - e_k_lst).abs() < 1e-10 {
-                break;
-            }
-            i += 1;
-            e_k_lst = e_k;
-        }
-        if i >= constants::MaxIterNumber::KEPLER {
-            log::warn!("{} kepler iteration overflow", sv);
-        }
-        let (sin_e_k, cos_e_k) = e_k.sin_cos();
-        let v_k = ((1.0 - kepler.e.powi(2)).sqrt() * sin_e_k).atan2(cos_e_k - kepler.e);
-
-        // u_k, r_k, i_k
-        let phi_k = v_k + kepler.omega;
-        let (sin2_phi_k, cos2_phi_k) = (2.0 * phi_k).sin_cos();
-        let det_u_k = perturbations.cus * sin2_phi_k + perturbations.cuc * cos2_phi_k;
-        let det_r_k = perturbations.crs * sin2_phi_k + perturbations.crc * cos2_phi_k;
-        let det_i_k = perturbations.cis * sin2_phi_k + perturbations.cic * cos2_phi_k;
-        helper.u_k = phi_k + det_u_k;
-        helper.r_k = kepler.a * (1.0 - kepler.e * e_k.cos()) + det_r_k;
-        helper.i_k = kepler.i_0 + perturbations.i_dot * helper.t_k + det_i_k;
-
-        // omega_k: RAAN
-        // MEO (GPS, Galieo, BeiDou)
-        // IGSO(BeiDou)
-        if sv.is_beidou_geo() {
-            helper.omega_k =
-                kepler.omega_0 + perturbations.omega_dot * helper.t_k - omega * kepler.toe;
-        } else {
-            helper.omega_k = kepler.omega_0 + (perturbations.omega_dot - omega) * helper.t_k
-                - omega * kepler.toe;
-        }
-
-        let orbital_state = Orbit::try_keplerian(
-            kepler.a * 1e-3,
-            kepler.e,
-            helper.i_k.to_degrees(),
-            helper.omega_k.to_degrees(),
-            kepler.omega.to_degrees(),
-            v_k.to_degrees(),
-            t,
-            EARTH_J2000.with_mu_km3_s2(gm_m3_s2 * 1e-9),
-        )
-        .ok()?;
-
-        // calculate  First Derivative of e_k,phi_k,u_k,r_k,i_k,omega_k
-        let fd_e_k = n / (1.0 - kepler.e * e_k.cos());
-        let fd_phi_k = ((1.0 + kepler.e) / (1.0 - kepler.e)).sqrt()
-            * ((v_k / 2.0).cos() / (e_k / 2.0).cos()).powi(2)
-            * fd_e_k;
-        helper.fd_u_k =
-            (perturbations.cus * cos2_phi_k - perturbations.cuc * sin2_phi_k) * fd_phi_k * 2.0
-                + fd_phi_k;
-        helper.fd_r_k = kepler.a * kepler.e * e_k.sin() * fd_e_k
-            + 2.0 * (perturbations.crs * cos2_phi_k - perturbations.crc * sin2_phi_k) * fd_phi_k;
-        helper.fd_i_k = perturbations.i_dot
-            + 2.0 * (perturbations.cis * cos2_phi_k - perturbations.cic * sin2_phi_k) * fd_phi_k;
-        helper.fd_omega_k = perturbations.omega_dot - omega;
-
-        // orbit position
-        helper.orbit_position = (helper.r_k * helper.u_k.cos(), helper.r_k * helper.u_k.sin());
-
-        // Relativistic Effect Correction
-        helper.dtr = dtr_f * kepler.e * kepler.a.sqrt() * e_k.sin();
-        helper.fd_dtr = dtr_f * kepler.e * kepler.a.sqrt() * e_k.cos() * fd_e_k;
-
         // Finally, set the orbit state
         helper.orbit = Some(orbital_state);
 
@@ -681,7 +547,6 @@
             None
         }
     }
->>>>>>> ad2f9dff
     /// Kepler position solver at desired instant "t" for given "sv"
     /// based off Self. Self must be correctly selected in navigation
     /// record.
