--- conflicted
+++ resolved
@@ -115,29 +115,11 @@
     }
     /*
      * Adds an orbit entry, mostly used when inserting
-<<<<<<< HEAD
-     * Kepler, Perturbations parameters, not in the parsing workflow
-     * but in other workflows like testing
-     */
-    pub(crate) fn set_orbit_f64(&mut self, field: &str, value: f64) {
-        if let Some(orbit) = self.orbits.get_mut(field) {
-            // field exists
-            if let Some(mut v) = orbit.as_f64() {
-                // type does match
-                v = value;
-            }
-        } else {
-            // new field
-            self.orbits
-                .insert(field.to_string(), OrbitItem::from(value));
-        }
-=======
      * Kepler & Perturbations parameters in testing workflows.
      */
     pub(crate) fn set_orbit_f64(&mut self, field: &str, value: f64) {
         self.orbits
             .insert(field.to_string(), OrbitItem::from(value));
->>>>>>> df0c2f78
     }
     /// Retrieve week counter, if such field exists.
     pub fn get_weeks(&self) -> Option<u32> {
@@ -271,28 +253,14 @@
             toe: self.get_orbit_f64("toe")?,
         })
     }
-<<<<<<< HEAD
-    /*
-     * Inserts given orbit item
-     */
-    pub(crate) fn with_orbit(&self, key: &str, orbit: OrbitItem) -> Self {
-=======
     /// Creates new Ephemeris with given [`OrbitItem`]
     pub fn with_orbit(&self, key: &str, orbit: OrbitItem) -> Self {
->>>>>>> df0c2f78
         let mut s = self.clone();
         s.orbits.insert(key.to_string(), orbit);
         s
     }
-<<<<<<< HEAD
-    /*
-     * Inserts Week Counter
-     */
-    pub(crate) fn with_weeks(&self, week: u32, constellation: Constellation) -> Self {
-=======
     /// Creates new Ephemeris with given week counter
     pub fn with_weeks(&self, week: u32, constellation: Constellation) -> Self {
->>>>>>> df0c2f78
         match constellation {
             Constellation::GPS => self.with_orbit("gpsWeek", OrbitItem::from(week)),
             Constellation::BeiDou => self.with_orbit("bdtWeek", OrbitItem::from(week)),
@@ -300,15 +268,8 @@
             _ => self.clone(),
         }
     }
-<<<<<<< HEAD
-    /*
-     * Inserts Kepler parameters
-     */
-    pub(crate) fn with_kepler(&self, kepler: Kepler) -> Self {
-=======
     /// Creates new Ephemeris with given [`Kepler`] parameters
     pub fn with_kepler(&self, kepler: Kepler) -> Self {
->>>>>>> df0c2f78
         let mut s = self.clone();
         s.set_orbit_f64("sqrta", kepler.a.sqrt());
         s.set_orbit_f64("e", kepler.e);
@@ -319,11 +280,7 @@
         s.set_orbit_f64("toe", kepler.toe);
         s
     }
-<<<<<<< HEAD
-    /// Retrieves Orbit Perturbations parameters
-=======
     /// Retrieves Orbit [Perturbations] parameters
->>>>>>> df0c2f78
     pub fn perturbations(&self) -> Option<Perturbations> {
         Some(Perturbations {
             cuc: self.get_orbit_f64("cuc")?,
@@ -352,25 +309,6 @@
         s
     }
     /*
-<<<<<<< HEAD
-     * Inserts Orbit perturbations
-     */
-    pub(crate) fn with_perturbations(&self, perturbations: Perturbations) -> Self {
-        let mut s = self.clone();
-        s.set_orbit_f64("cuc", perturbations.cuc);
-        s.set_orbit_f64("cus", perturbations.cus);
-        s.set_orbit_f64("cic", perturbations.cic);
-        s.set_orbit_f64("cis", perturbations.cis);
-        s.set_orbit_f64("crc", perturbations.crc);
-        s.set_orbit_f64("crs", perturbations.crs);
-        s.set_orbit_f64("deltaN", perturbations.dn);
-        s.set_orbit_f64("idot", perturbations.i_dot);
-        s.set_orbit_f64("omegaDot", perturbations.omega_dot);
-        s
-    }
-    /*
-=======
->>>>>>> df0c2f78
     * Manual calculations of satellite position vector, in ECEF.
     * `t_sv`: orbit epoch as parsed in RINEX.
     * TODO: this is currently only verified in GPST
@@ -378,11 +316,7 @@
     * NB: this should not be invoked on GLONASS and SBAS vehicles
             for which all data is available and do not require computations,
             but only coordinates transformation
-<<<<<<< HEAD
     * See Bibliography::AsceAppendix3.
-=======
-    * Source: https://ascelibrary.org/doi/pdf/10.1061/9780784411506.ap03
->>>>>>> df0c2f78
     */
     pub(crate) fn kepler2ecef(&self, sv: &Sv, epoch: Epoch) -> Option<(f64, f64, f64)> {
         // To form t_sv : we need to convert UTC time to GNSS time.
