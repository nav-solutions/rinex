--- conflicted
+++ resolved
@@ -363,13 +363,8 @@
             },
         }
     }
-<<<<<<< HEAD
-    /// Retrieve and express Time of Ephemeris as a GPST Epoch.
-    /// Note that TOE calculations does not apply to SBAS vehicles.
-=======
     /// Return epoch of toe expressed as Epoch in GPS timescale
     /// for a specific [SV] that belongs to [TimeScale].
->>>>>>> 01143ef0
     pub fn toe_gpst(&self, sv_ts: TimeScale) -> Option<Epoch> {
         let mut week = self.get_week()?;
         if sv_ts == TimeScale::GST {
@@ -675,41 +670,6 @@
         s.set_orbit_f64("omegaDot", perturbations.omega_dot);
         s
     }
-<<<<<<< HEAD
-    /// Resolves Kepler Equations from broadcasted parameters
-    /// and obtains SV position at desired `t`.
-    /// Does not apply to SBAS [SV].
-    /// Returned position is expressed in kilomters ECEF.
-    /// Bibliography:
-    ///  - [Bibliography::JLe19]
-    ///  - [Bibliography::AsceAppendix3]
-    pub fn kepler2ecef(&self, sv: SV, t: Epoch) -> Option<(f64, f64, f64)> {
-        let sv_ts = sv.timescale()?;
-        let toe = self.toe_gpst(sv_ts)?;
-        let t = t.to_time_scale(TimeScale::GPST);
-        let kepler = self.kepler()?;
-        let perturbations = self.perturbations()?;
-
-        let mut t_k = (t - toe).to_seconds();
-        if t_k > 302400.0 {
-            t_k -= 604800.0;
-        } else if t_k < -302400.0 {
-            t_k += 604800.0;
-        }
-
-        let n0 = (Kepler::EARTH_GM_CONSTANT / kepler.a.powf(3.0)).sqrt();
-        let n = n0 + perturbations.dn;
-        let m_k = kepler.m_0 + n * t_k;
-        let e_k = m_k + kepler.e * m_k.sin();
-        let nu_k = ((1.0 - kepler.e.powf(2.0)).sqrt() * e_k.sin()).atan2(e_k.cos() - kepler.e);
-        let phi_k = nu_k + kepler.omega;
-
-        let du_k =
-            perturbations.cuc * (2.0 * phi_k).cos() + perturbations.cus * (2.0 * phi_k).sin();
-        let u_k = phi_k + du_k;
-=======
->>>>>>> 01143ef0
-
     /// Kepler position solver at desired instant "t" for given "sv"
     /// based off Self. Self must be correctly selected in navigation
     /// record.
