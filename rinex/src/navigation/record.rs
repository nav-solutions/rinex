//! `NavigationData` parser and related methods
use regex::{Captures, Regex};
use std::collections::BTreeMap;
use std::str::FromStr;
use strum_macros::EnumString;
use thiserror::Error;

/*
 * When formatting floating point number in Navigation RINEX,
 * exponent are expected to be in the %02d form,
 * but Rust is only capable of formating %d.
 * With this macro, we simply rework all exponents encountered in a string
 */
fn double_exponent_digits(content: &str) -> String {
    let re = Regex::new(r"E\d{1}").unwrap();
    let lines = re.replace_all(&content, |caps: &Captures| format!("E+0{}", &caps[0][1..]));
    let re = Regex::new(r"E-\d{1}").unwrap();
    let lines = re.replace_all(&lines, |caps: &Captures| format!("E-0{}", &caps[0][2..]));
    lines.to_string()
}

#[cfg(feature = "pyo3")]
use pyo3::prelude::*;

use crate::{
    epoch, gnss_time::TimeScaling, merge, merge::Merge, prelude::*, sampling::Decimation, split,
    split::Split, sv, types::Type, version::Version,
};

use super::{
    eopmessage, ephemeris, ionmessage,
    orbits::{closest_revision, OrbitItemError, NAV_ORBITS},
    stomessage, BdModel, EopMessage, Ephemeris, IonMessage, KbModel, NgModel, StoMessage,
};

use hifitime::Duration;

/// Possible Navigation Frame declinations for an epoch
<<<<<<< HEAD
#[derive(Debug, Copy, Clone)]
#[derive(PartialEq, PartialOrd)]
#[derive(Eq, Ord)]
#[derive(EnumString)]
#[cfg_attr(feature = "pyo3", pyclass)]
=======
#[derive(Debug, Copy, Clone, PartialEq, PartialOrd, Eq, Ord, EnumString)]
>>>>>>> a1bed4c0
#[cfg_attr(feature = "serde", derive(Serialize, Deserialize))]
pub enum FrameClass {
    #[strum(serialize = "EPH")]
    Ephemeris,
    #[strum(serialize = "STO")]
    SystemTimeOffset,
    #[strum(serialize = "EOP")]
    EarthOrientation,
    #[strum(serialize = "ION")]
    IonosphericModel,
}

impl Default for FrameClass {
    fn default() -> Self {
        Self::Ephemeris
    }
}

impl std::fmt::Display for FrameClass {
    fn fmt(&self, f: &mut std::fmt::Formatter) -> std::fmt::Result {
        match self {
            Self::Ephemeris => f.write_str("EPH"),
            Self::SystemTimeOffset => f.write_str("STO"),
            Self::EarthOrientation => f.write_str("EOP"),
            Self::IonosphericModel => f.write_str("ION"),
        }
    }
}

<<<<<<< HEAD
/// Navigation Message Types 
#[derive(Debug, Copy, Clone)]
#[derive(PartialEq, PartialOrd)]
#[derive(Eq, Ord)]
#[derive(EnumString)]
#[cfg_attr(feature = "pyo3", pyclass)]
=======
/// Navigation Message Types
#[derive(Debug, Copy, Clone, PartialEq, PartialOrd, Eq, Ord, EnumString)]
>>>>>>> a1bed4c0
#[cfg_attr(feature = "serde", derive(Serialize, Deserialize))]
pub enum MsgType {
    /// Legacy NAV
    LNAV,
    /// FDMA
    FDMA,
    /// FNAV
    FNAV,
    /// INAV
    INAV,
    /// IFNV,
    IFNV,
    /// D1
    D1,
    /// D2
    D2,
    /// D1D2
    D1D2,
    /// SBAS
    SBAS,
    /// CNVX special marker
    CNVX,
}

impl Default for MsgType {
    fn default() -> Self {
        Self::LNAV
    }
}

impl std::fmt::Display for MsgType {
    fn fmt(&self, f: &mut std::fmt::Formatter) -> std::fmt::Result {
        match self {
            Self::LNAV => f.write_str("LNAV"),
            Self::FNAV => f.write_str("FNAV"),
            Self::INAV => f.write_str("INAV"),
            Self::FDMA => f.write_str("FDMA"),
            Self::IFNV => f.write_str("IFNV"),
            Self::D1 => f.write_str("D1"),
            Self::D2 => f.write_str("D2"),
            Self::D1D2 => f.write_str("D1D2"),
            Self::SBAS => f.write_str("SBAS"),
            Self::CNVX => f.write_str("CNVX"),
        }
    }
}

/// Navigation Frame for a given epoch
#[derive(Debug, Clone, PartialEq, EnumString)]
#[cfg_attr(feature = "serde", derive(Serialize))]
pub enum Frame {
    /// Ephemeris for a given Vehicule `Sv`
    Eph(MsgType, Sv, Ephemeris),
    /// Earth Orientation Parameters
    Eop(MsgType, Sv, EopMessage),
    /// Ionospheric Model Message
    Ion(MsgType, Sv, IonMessage),
    /// System Time Offset Message
    Sto(MsgType, Sv, StoMessage),
}

impl Default for Frame {
    fn default() -> Self {
        Self::Eph(MsgType::default(), Sv::default(), Ephemeris::default())
    }
}

impl Frame {
    /// Unwraps self as Ephemeris frame
    pub fn as_eph(&self) -> Option<(&MsgType, &Sv, &Ephemeris)> {
        match self {
            Self::Eph(msg, sv, eph) => Some((msg, sv, eph)),
            _ => None,
        }
    }
    /// Unwraps self as mutable Ephemeris frame reference
    pub fn as_mut_eph(&mut self) -> Option<(&mut MsgType, &mut Sv, &mut Ephemeris)> {
        match self {
            Self::Eph(msg, sv, eph) => Some((msg, sv, eph)),
            _ => None,
        }
    }
    /// Unwraps self as Ionospheric Model frame
    pub fn as_ion(&self) -> Option<(&MsgType, &Sv, &IonMessage)> {
        match self {
            Self::Ion(msg, sv, fr) => Some((msg, sv, fr)),
            _ => None,
        }
    }
    /// Unwraps self as mutable Ionospheric Model frame reference
    pub fn as_mut_ion(&mut self) -> Option<(&mut MsgType, &mut Sv, &mut IonMessage)> {
        match self {
            Self::Ion(msg, sv, fr) => Some((msg, sv, fr)),
            _ => None,
        }
    }
    /// Unwraps self as Earth Orientation frame
    pub fn as_eop(&self) -> Option<(&MsgType, &Sv, &EopMessage)> {
        match self {
            Self::Eop(msg, sv, fr) => Some((msg, sv, fr)),
            _ => None,
        }
    }
    /// Unwraps self as Mutable Earth Orientation frame reference
    pub fn as_mut_eop(&mut self) -> Option<(&mut MsgType, &mut Sv, &mut EopMessage)> {
        match self {
            Self::Eop(msg, sv, fr) => Some((msg, sv, fr)),
            _ => None,
        }
    }
    /// Unwraps self as System Time Offset frame
    pub fn as_sto(&self) -> Option<(&MsgType, &Sv, &StoMessage)> {
        match self {
            Self::Sto(msg, sv, fr) => Some((msg, sv, fr)),
            _ => None,
        }
    }
    /// Unwraps self as mutable System Time Offset frame reference
    pub fn as_mut_sto(&mut self) -> Option<(&MsgType, &mut Sv, &mut StoMessage)> {
        match self {
            Self::Sto(msg, sv, fr) => Some((msg, sv, fr)),
            _ => None,
        }
    }
}

/// Navigation Record.
/// Data is sorted by epoch, and by Frame class.
/// ```
/// use rinex::prelude::*;
/// use rinex::navigation::*;
/// let rnx = Rinex::from_file("../test_resources/NAV/V3/AMEL00NLD_R_20210010000_01D_MN.rnx")
///     .unwrap();
/// let record = rnx.record.as_nav()
///     .unwrap();
/// for (epoch, classes) in record {
///     for (class, frames) in classes {
///         if *class == FrameClass::Ephemeris {
///             // Ephemeris are the most common Navigation Frames
///             // Up until V3 they were the only existing frame type.
///             // Refer to [ephemeris::Ephemeris] for an example of use
///         }
///         else if *class == FrameClass::IonosphericModel {
///             // Modern Navigation frame, see [ionmessage::IonMessage]
///         }
///         else if *class == FrameClass::SystemTimeOffset {
///             // Modern Navigation frame, see [stomessage::StoMessage]
///         }
///         else if *class == FrameClass::EarthOrientation {
///             // Modern Navigation frame, see [eopmessage::EopMessage]
///         }
///     }
/// }
/// ```
pub type Record = BTreeMap<Epoch, BTreeMap<FrameClass, Vec<Frame>>>;

/// Returns true if given content matches the beginning of a
/// Navigation record epoch
pub(crate) fn is_new_epoch(line: &str, v: Version) -> bool {
    if v.major < 3 {
        // old RINEX
        if line.len() < 23 {
            return false; // not enough bytes
                          // to describe a PRN and an Epoch
        }
        let (prn, _) = line.split_at(2);
        // 1st entry is a valid integer number
        if u8::from_str_radix(prn.trim(), 10).is_err() {
            return false;
        }
        // rest matches a valid epoch descriptor
        let datestr = &line[3..22];
        epoch::parse(&datestr).is_ok()
    } else if v.major == 3 {
        // RINEX V3
        if line.len() < 24 {
            return false; // not enough bytes
                          // to describe an SVN and an Epoch
        }
        // 1st entry matches a valid SV description
        let (sv, _) = line.split_at(4);
        if Sv::from_str(sv).is_err() {
            return false;
        }
        // rest matches a valid epoch descriptor
        let datestr = &line[4..23];
        epoch::parse(&datestr).is_ok()
    } else {
        // Modern --> easy
        if let Some(c) = line.chars().nth(0) {
            c == '>' // new epoch marker
        } else {
            false
        }
    }
}

/// Navigation Record Parsing Error
#[derive(Error, Debug)]
pub enum Error {
    #[error("epoch is missing data")]
    MissingData,
    #[error("file operation error")]
    FileIoError(#[from] std::io::Error),
    #[error("failed to locate revision in db")]
    OrbitRevision,
    #[error("failed to parse msg type")]
    SvError(#[from] sv::Error),
    #[error("failed to parse orbit field")]
    ParseOrbitError(#[from] OrbitItemError),
    #[error("failed to parse sv::prn")]
    ParseIntError(#[from] std::num::ParseIntError),
    #[error("failed to parse sv clock fields")]
    ParseFloatError(#[from] std::num::ParseFloatError),
    #[error("failed to parse epoch")]
    EpochError(#[from] epoch::Error),
    #[error("failed to identify class/type")]
    StrumError(#[from] strum::ParseError),
    #[error("failed to parse EPH message")]
    EphMessageError(#[from] ephemeris::Error),
    #[error("failed to parse ION message")]
    IonMessageError(#[from] ionmessage::Error),
    #[error("failed to parse EOP message")]
    EopMessageError(#[from] eopmessage::Error),
    #[error("failed to parse STO message")]
    StoMessageError(#[from] stomessage::Error),
}

/// Builds `Record` entry for `NavigationData`
pub(crate) fn parse_epoch(
    version: Version,
    constell: Constellation,
    content: &str,
) -> Result<(Epoch, FrameClass, Frame), Error> {
    if content.starts_with(">") {
        parse_v4_record_entry(content)
    } else {
        parse_v2_v3_record_entry(version, constell, content)
    }
}

/// Builds `Record` entry for Modern NAV frames
fn parse_v4_record_entry(content: &str) -> Result<(Epoch, FrameClass, Frame), Error> {
    let mut lines = content.lines();
    let line = match lines.next() {
        Some(l) => l,
        _ => return Err(Error::MissingData),
    };

    let (_, rem) = line.split_at(2);
    let (frame_class, rem) = rem.split_at(4);
    let (svnn, rem) = rem.split_at(4);

    let frame_class = FrameClass::from_str(frame_class.trim())?;
    let sv = Sv::from_str(svnn.trim())?;
    let msg_type = MsgType::from_str(rem.trim())?;

    let (epoch, fr): (Epoch, Frame) = match frame_class {
        FrameClass::Ephemeris => {
            let (epoch, _, ephemeris) = Ephemeris::parse_v4(lines)?;
            (epoch, Frame::Eph(msg_type, sv, ephemeris))
        },
        FrameClass::SystemTimeOffset => {
            let (epoch, msg) = StoMessage::parse(lines)?;
            (epoch, Frame::Sto(msg_type, sv, msg))
        },
        FrameClass::EarthOrientation => {
            let (epoch, msg) = EopMessage::parse(lines)?;
            (epoch, Frame::Eop(msg_type, sv, msg))
        },
        FrameClass::IonosphericModel => {
            let (epoch, msg): (Epoch, IonMessage) = match msg_type {
                MsgType::IFNV => {
                    let (epoch, model) = NgModel::parse(lines)?;
                    (epoch, IonMessage::NequickGModel(model))
                },
                MsgType::CNVX => match sv.constellation {
                    Constellation::BeiDou => {
                        let (epoch, model) = BdModel::parse(lines)?;
                        (epoch, IonMessage::BdgimModel(model))
                    },
                    _ => {
                        let (epoch, model) = KbModel::parse(lines)?;
                        (epoch, IonMessage::KlobucharModel(model))
                    },
                },
                _ => {
                    let (epoch, model) = KbModel::parse(lines)?;
                    (epoch, IonMessage::KlobucharModel(model))
                },
            };
            (epoch, Frame::Ion(msg_type, sv, msg))
        },
    };
    Ok((epoch, frame_class, fr))
}

fn parse_v2_v3_record_entry(
    version: Version,
    constell: Constellation,
    content: &str,
) -> Result<(Epoch, FrameClass, Frame), Error> {
    let (epoch, sv, ephemeris) = Ephemeris::parse_v2v3(version, constell, content.lines())?;
    let fr = Frame::Eph(MsgType::LNAV, sv, ephemeris);
    Ok((epoch, FrameClass::Ephemeris, fr))
}

/*
 * Reworks generated/formatted line to match standards
 */
fn fmt_rework(major: u8, lines: &str) -> String {
    let mut lines = double_exponent_digits(lines);
    if major < 3 {
        lines = lines.replace("E-", "D-");
        lines = lines.replace("E+", "D+");
    }
    lines.to_string()
}

/// Writes given epoch into stream
pub(crate) fn fmt_epoch(
    epoch: &Epoch,
    data: &BTreeMap<FrameClass, Vec<Frame>>,
    header: &Header,
) -> Result<String, Error> {
    if header.version.major < 4 {
        fmt_epoch_v2v3(epoch, data, header)
    } else {
        fmt_epoch_v4(epoch, data, header)
    }
}

fn fmt_epoch_v2v3(
    epoch: &Epoch,
    data: &BTreeMap<FrameClass, Vec<Frame>>,
    header: &Header,
) -> Result<String, Error> {
    let mut lines = String::with_capacity(128);
    for (class, frames) in data.iter() {
        if *class == FrameClass::Ephemeris {
            for frame in frames.iter() {
                let (_, sv, ephemeris) = frame.as_eph().unwrap();
                match &header.constellation {
                    Some(Constellation::Mixed) => {
                        // Mixed constellation context
                        // we need to fully describe the vehicule
                        lines.push_str(&format!("{} ", sv));
                    },
                    Some(_) => {
                        // Unique constellation context:
                        // in V2 format, only PRN is shown
                        lines.push_str(&format!("{:2} ", sv.prn));
                    },
                    None => {
                        panic!("producing data with no constellation previously defined");
                    },
                }
                lines.push_str(&format!(
                    "{} ",
                    epoch::format(*epoch, None, Type::NavigationData, header.version.major)
                ));
                lines.push_str(&format!(
                    "{:14.11E} {:14.11E} {:14.11E}\n   ",
                    ephemeris.clock_bias, ephemeris.clock_drift, ephemeris.clock_drift_rate
                ));
                if header.version.major == 3 {
                    lines.push_str("  ");
                }
                // locate closest revision in db
                let orbits_revision = match closest_revision(sv.constellation, header.version) {
                    Some(v) => v,
                    _ => return Err(Error::OrbitRevision),
                };
                // retrieve db items / fields to generate,
                // for this revision
                let orbits_standards: Vec<_> = NAV_ORBITS
                    .iter()
                    .filter(|r| r.constellation == sv.constellation.to_3_letter_code())
                    .map(|r| {
                        r.revisions
                            .iter()
                            .filter(|r| // identified db revision
                                u8::from_str_radix(r.major, 10).unwrap() == orbits_revision.major
                                && u8::from_str_radix(r.minor, 10).unwrap() == orbits_revision.minor
                            )
                            .map(|r| &r.items)
                            .flatten()
                    })
                    .flatten()
                    .collect();
                let nb_items_per_line = 4;
                let mut chunks = orbits_standards.chunks_exact(nb_items_per_line).peekable();
                while let Some(chunk) = chunks.next() {
                    if chunks.peek().is_some() {
                        for (key, _) in chunk {
                            if let Some(data) = ephemeris.orbits.get(*key) {
                                lines.push_str(&format!("{} ", data.to_string()));
                            } else {
                                lines.push_str(&format!("                   "));
                            }
                        }
                        lines.push_str(&format!("\n     "));
                    } else {
                        // last row
                        for (key, _) in chunk {
                            if let Some(data) = ephemeris.orbits.get(*key) {
                                lines.push_str(&format!("{}", data.to_string()));
                            } else {
                                lines.push_str(&format!("                   "));
                            }
                        }
                        lines.push_str("\n");
                    }
                }
            }
        }
    }
    lines = fmt_rework(header.version.major, &lines);
    Ok(lines)
}

fn fmt_epoch_v4(
    epoch: &Epoch,
    data: &BTreeMap<FrameClass, Vec<Frame>>,
    header: &Header,
) -> Result<String, Error> {
    let mut lines = String::with_capacity(128);
    for (class, frames) in data.iter() {
        if *class == FrameClass::Ephemeris {
            for frame in frames.iter() {
                let (msgtype, sv, ephemeris) = frame.as_eph().unwrap();
                lines.push_str(&format!("> {} {} {}\n", class, sv, msgtype));
                match &header.constellation {
                    Some(Constellation::Mixed) => {
                        // Mixed constellation context
                        // we need to fully describe the vehicule
                        lines.push_str(&sv.to_string());
                        lines.push_str(" ");
                    },
                    Some(_) => {
                        // Unique constellation context:
                        // in V2 format, only PRN is shown
                        lines.push_str(&format!("{:02} ", sv.prn));
                    },
                    None => panic!("producing data with no constellation previously defined"),
                }
                lines.push_str(&format!(
                    "{} ",
                    epoch::format(*epoch, None, Type::NavigationData, header.version.major)
                ));
                lines.push_str(&format!(
                    "{:14.13E} {:14.13E} {:14.13E}\n",
                    ephemeris.clock_bias, ephemeris.clock_drift, ephemeris.clock_drift_rate
                ));
                // locate closest revision in db
                let orbits_revision = match closest_revision(sv.constellation, header.version) {
                    Some(v) => v,
                    _ => return Err(Error::OrbitRevision),
                };
                // retrieve db items / fields to generate,
                // for this revision
                let orbits_standards: Vec<_> = NAV_ORBITS
                    .iter()
                    .filter(|r| r.constellation == sv.constellation.to_3_letter_code())
                    .map(|r| {
                        r.revisions
                            .iter()
                            .filter(|r| // identified db revision
                                u8::from_str_radix(r.major, 10).unwrap() == orbits_revision.major
                                && u8::from_str_radix(r.minor, 10).unwrap() == orbits_revision.minor
                            )
                            .map(|r| &r.items)
                            .flatten()
                    })
                    .flatten()
                    .collect();
                let mut index = 0;
                for (key, _) in orbits_standards.iter() {
                    index += 1;
                    if let Some(data) = ephemeris.orbits.get(*key) {
                        lines.push_str(&format!(" {}", data.to_string()));
                    } else {
                        // data is missing: either not parsed or not provided
                        lines.push_str("              ");
                    }
                    if (index % 4) == 0 {
                        lines.push_str("\n   "); //TODO: do not TAB when writing last line of grouping
                    }
                }
            }
        }
        // EPH
        else if *class == FrameClass::SystemTimeOffset {
            for frame in frames.iter() {
                let (msg, sv, sto) = frame.as_sto().unwrap();
                lines.push_str(&format!("> {} {} {}\n", class, sv, msg));
                lines.push_str(&format!(
                    "    {} {}    {}\n",
                    epoch::format(*epoch, None, Type::NavigationData, header.version.major),
                    sto.system,
                    sto.utc
                ));
                lines.push_str(&format!(
                    "   {:14.13E} {:14.13E} {:14.13E} {:14.13E}\n",
                    sto.t_tm as f64, sto.a.0, sto.a.1, sto.a.2
                ));
            }
        }
        // STO
        else if *class == FrameClass::EarthOrientation {
            for frame in frames.iter() {
                let _eop = frame.as_eop().unwrap();
                panic!("NAV V4: EOP: not available yet");
                //(x, xr, xrr), (y, yr, yrr), t_tm, (dut, dutr, dutrr)) = frame.as_eop()
            }
        }
        // EOP
        else {
            // ION
            for frame in frames.iter() {
                let (msg, sv, ion) = frame.as_ion().unwrap();
                lines.push_str(&format!("> {} {} {}\n", class, sv, msg));
                match ion {
                    IonMessage::KlobucharModel(_model) => {},
                    IonMessage::NequickGModel(_model) => {},
                    IonMessage::BdgimModel(_model) => {},
                }
            }
        } // ION
    }
    lines = fmt_rework(4, &lines);
    Ok(lines)
}

#[cfg(test)]
mod test {
    use super::*;
    #[test]
    fn test_is_new_epoch() {
        // NAV V<3
        let line =
            " 1 20 12 31 23 45  0.0 7.282570004460D-05 0.000000000000D+00 7.380000000000D+04";
        assert_eq!(is_new_epoch(line, Version::new(1, 0)), true);
        assert_eq!(is_new_epoch(line, Version::new(2, 0)), true);
        assert_eq!(is_new_epoch(line, Version::new(3, 0)), false);
        assert_eq!(is_new_epoch(line, Version::new(4, 0)), false);
        // NAV V<3
        let line =
            " 2 21  1  1 11 45  0.0 4.610531032090D-04 1.818989403550D-12 4.245000000000D+04";
        assert_eq!(is_new_epoch(line, Version::new(1, 0)), true);
        assert_eq!(is_new_epoch(line, Version::new(2, 0)), true);
        assert_eq!(is_new_epoch(line, Version::new(3, 0)), false);
        assert_eq!(is_new_epoch(line, Version::new(4, 0)), false);
        // GPS NAV V<3
        let line =
            " 3 17  1 13 23 59 44.0-1.057861372828D-04-9.094947017729D-13 0.000000000000D+00";
        assert_eq!(is_new_epoch(line, Version::new(1, 0)), true);
        assert_eq!(is_new_epoch(line, Version::new(2, 0)), true);
        assert_eq!(is_new_epoch(line, Version::new(3, 0)), false);
        assert_eq!(is_new_epoch(line, Version::new(4, 0)), false);
        // NAV V3
        let line =
            "C05 2021 01 01 00 00 00-4.263372393325e-04-7.525180478751e-11 0.000000000000e+00";
        assert_eq!(is_new_epoch(line, Version::new(1, 0)), false);
        assert_eq!(is_new_epoch(line, Version::new(2, 0)), false);
        assert_eq!(is_new_epoch(line, Version::new(3, 0)), true);
        assert_eq!(is_new_epoch(line, Version::new(4, 0)), false);
        // NAV V3
        let line =
            "R21 2022 01 01 09 15 00-2.666609361768E-04-2.728484105319E-12 5.508000000000E+05";
        assert_eq!(is_new_epoch(line, Version::new(1, 0)), false);
        assert_eq!(is_new_epoch(line, Version::new(2, 0)), false);
        assert_eq!(is_new_epoch(line, Version::new(3, 0)), true);
        assert_eq!(is_new_epoch(line, Version::new(4, 0)), false);
        // NAV V4
        let line = "> EPH G02 LNAV";
        assert_eq!(is_new_epoch(line, Version::new(2, 0)), false);
        assert_eq!(is_new_epoch(line, Version::new(3, 0)), false);
        assert_eq!(is_new_epoch(line, Version::new(4, 0)), true);
    }
    #[test]
    fn test_v2_glonass_entry() {
        let content =
            " 1 20 12 31 23 45  0.0 7.282570004460D-05 0.000000000000D+00 7.380000000000D+04
   -1.488799804690D+03-2.196182250980D+00 3.725290298460D-09 0.000000000000D+00
    1.292880712890D+04-2.049269676210D+00 0.000000000000D+00 1.000000000000D+00
    2.193169775390D+04 1.059645652770D+00-9.313225746150D-10 0.000000000000D+00";
        let version = Version::new(2, 0);
        let entry = parse_epoch(version, Constellation::Glonass, content);
        assert_eq!(entry.is_ok(), true);
        let (epoch, class, frame) = entry.unwrap();
        assert_eq!(
            epoch,
            Epoch::from_gregorian_utc(2020, 12, 31, 23, 45, 00, 00)
        );
        assert_eq!(class, FrameClass::Ephemeris);
        let fr = frame.as_eph();
        assert_eq!(fr.is_some(), true);
        let (msg_type, sv, ephemeris) = fr.unwrap();
        assert_eq!(msg_type, &MsgType::LNAV);
        assert_eq!(
            sv,
            &Sv {
                constellation: Constellation::Glonass,
                prn: 1,
            }
        );
        assert_eq!(ephemeris.clock_bias, 7.282570004460E-05);
        assert_eq!(ephemeris.clock_drift, 0.0);
        assert_eq!(ephemeris.clock_drift_rate, 7.38E4);
        let orbits = &ephemeris.orbits;
        assert_eq!(orbits.len(), 12);
        for (k, v) in orbits.iter() {
            if k.eq("satPosX") {
                let v = v.as_f64();
                assert_eq!(v.is_some(), true);
                let v = v.unwrap();
                assert_eq!(v, -1.488799804690E+03);
            } else if k.eq("velX") {
                let v = v.as_f64();
                assert_eq!(v.is_some(), true);
                let v = v.unwrap();
                assert_eq!(v, -2.196182250980E+00);
            } else if k.eq("accelX") {
                let v = v.as_f64();
                assert_eq!(v.is_some(), true);
                let v = v.unwrap();
                assert_eq!(v, 3.725290298460E-09);
            } else if k.eq("health") {
                let v = v.as_glo_health();
                assert_eq!(v.is_some(), true);
            } else if k.eq("satPosY") {
                let v = v.as_f64();
                assert_eq!(v.is_some(), true);
                let v = v.unwrap();
                assert_eq!(v, 1.292880712890E+04);
            } else if k.eq("velY") {
                let v = v.as_f64();
                assert_eq!(v.is_some(), true);
                let v = v.unwrap();
                assert_eq!(v, -2.049269676210E+00);
            } else if k.eq("accelY") {
                let v = v.as_f64();
                assert_eq!(v.is_some(), true);
                let v = v.unwrap();
                assert_eq!(v, 0.0);
            } else if k.eq("channel") {
                let v = v.as_i8();
                assert_eq!(v.is_some(), true);
                let v = v.unwrap();
                assert_eq!(v, 1);
            } else if k.eq("satPosZ") {
                let v = v.as_f64();
                assert_eq!(v.is_some(), true);
                let v = v.unwrap();
                assert_eq!(v, 2.193169775390E+04);
            } else if k.eq("velZ") {
                let v = v.as_f64();
                assert_eq!(v.is_some(), true);
                let v = v.unwrap();
                assert_eq!(v, 1.059645652770E+00);
            } else if k.eq("accelZ") {
                let v = v.as_f64();
                assert_eq!(v.is_some(), true);
                let v = v.unwrap();
                assert_eq!(v, -9.313225746150E-10);
            } else if k.eq("ageOp") {
                let v = v.as_f64();
                assert_eq!(v.is_some(), true);
                let v = v.unwrap();
                assert_eq!(v, 0.0);
            } else {
                panic!("Got unexpected key \"{}\" for GLOV2 record", k);
            }
        }
    }
    #[test]
    fn test_v3_beidou_entry() {
        let content =
            "C05 2021 01 01 00 00 00 -.426337239332e-03 -.752518047875e-10  .000000000000e+00
      .100000000000e+01  .118906250000e+02  .105325815814e-08 -.255139531119e+01
      .169500708580e-06  .401772442274e-03  .292365439236e-04  .649346986580e+04
      .432000000000e+06  .105705112219e-06 -.277512444499e+01 -.211410224438e-06
      .607169709798e-01 -.897671875000e+03  .154887266488e+00 -.871464871438e-10
     -.940753471872e-09  .000000000000e+00  .782000000000e+03  .000000000000e+00
      .200000000000e+01  .000000000000e+00 -.599999994133e-09 -.900000000000e-08
      .432000000000e+06  .000000000000e+00 0.000000000000e+00 0.000000000000e+00";
        let version = Version::new(3, 0);
        let entry = parse_epoch(version, Constellation::Mixed, content);
        assert_eq!(entry.is_ok(), true);
        let (epoch, class, frame) = entry.unwrap();
        assert_eq!(
            epoch,
            Epoch::from_gregorian_utc(2021, 01, 01, 00, 00, 00, 00)
        );
        assert_eq!(class, FrameClass::Ephemeris);
        let fr = frame.as_eph();
        assert_eq!(fr.is_some(), true);
        let (msg_type, sv, ephemeris) = fr.unwrap();
        assert_eq!(msg_type, &MsgType::LNAV);
        assert_eq!(
            sv,
            &Sv {
                constellation: Constellation::BeiDou,
                prn: 5,
            }
        );
        assert_eq!(ephemeris.clock_bias, -0.426337239332E-03);
        assert_eq!(ephemeris.clock_drift, -0.752518047875e-10);
        assert_eq!(ephemeris.clock_drift_rate, 0.0);
        let orbits = &ephemeris.orbits;
        assert_eq!(orbits.len(), 24);
        for (k, v) in orbits.iter() {
            if k.eq("aode") {
                let v = v.as_f64();
                assert_eq!(v.is_some(), true);
                let v = v.unwrap();
                assert_eq!(v, 0.100000000000e+01);
            } else if k.eq("crs") {
                let v = v.as_f64();
                assert_eq!(v.is_some(), true);
                let v = v.unwrap();
                assert_eq!(v, 0.118906250000e+02);
            } else if k.eq("deltaN") {
                let v = v.as_f64();
                assert_eq!(v.is_some(), true);
                let v = v.unwrap();
                assert_eq!(v, 0.105325815814e-08);
            } else if k.eq("m0") {
                let v = v.as_f64();
                assert_eq!(v.is_some(), true);
                let v = v.unwrap();
                assert_eq!(v, -0.255139531119e+01);
            } else if k.eq("cuc") {
                let v = v.as_f64();
                assert_eq!(v.is_some(), true);
                let v = v.unwrap();
                assert_eq!(v, 0.169500708580e-06);
            } else if k.eq("e") {
                let v = v.as_f64();
                assert_eq!(v.is_some(), true);
                let v = v.unwrap();
                assert_eq!(v, 0.401772442274e-03);
            } else if k.eq("cus") {
                let v = v.as_f64();
                assert_eq!(v.is_some(), true);
                let v = v.unwrap();
                assert_eq!(v, 0.292365439236e-04);
            } else if k.eq("sqrta") {
                let v = v.as_f64();
                assert_eq!(v.is_some(), true);
                let v = v.unwrap();
                assert_eq!(v, 0.649346986580e+04);
            } else if k.eq("toe") {
                let v = v.as_f64();
                assert_eq!(v.is_some(), true);
                let v = v.unwrap();
                assert_eq!(v, 0.432000000000e+06);
            } else if k.eq("cic") {
                let v = v.as_f64();
                assert_eq!(v.is_some(), true);
                let v = v.unwrap();
                assert_eq!(v, 0.105705112219e-06);
            } else if k.eq("omega0") {
                let v = v.as_f64();
                assert_eq!(v.is_some(), true);
                let v = v.unwrap();
                assert_eq!(v, -0.277512444499e+01);
            } else if k.eq("cis") {
                let v = v.as_f64();
                assert_eq!(v.is_some(), true);
                let v = v.unwrap();
                assert_eq!(v, -0.211410224438e-06);
            } else if k.eq("i0") {
                let v = v.as_f64();
                assert_eq!(v.is_some(), true);
                let v = v.unwrap();
                assert_eq!(v, 0.607169709798e-01);
            } else if k.eq("crc") {
                let v = v.as_f64();
                assert_eq!(v.is_some(), true);
                let v = v.unwrap();
                assert_eq!(v, -0.897671875000e+03);
            } else if k.eq("omega") {
                let v = v.as_f64();
                assert_eq!(v.is_some(), true);
                let v = v.unwrap();
                assert_eq!(v, 0.154887266488e+00);
            } else if k.eq("omegaDot") {
                let v = v.as_f64();
                assert_eq!(v.is_some(), true);
                let v = v.unwrap();
                assert_eq!(v, -0.871464871438e-10);
            } else if k.eq("idot") {
                let v = v.as_f64();
                assert_eq!(v.is_some(), true);
                let v = v.unwrap();
                assert_eq!(v, -0.940753471872e-09);
            // SPARE
            } else if k.eq("bdtWeek") {
                let v = v.as_f64();
                assert_eq!(v.is_some(), true);
                let v = v.unwrap();
                assert_eq!(v, 0.782000000000e+03);
            //SPARE
            } else if k.eq("svAccuracy") {
                let v = v.as_f64();
                assert_eq!(v.is_some(), true);
                let v = v.unwrap();
                assert_eq!(v, 0.200000000000e+01);
            } else if k.eq("satH1") {
                let v = v.as_f64();
                assert_eq!(v.is_some(), true);
                let v = v.unwrap();
                assert_eq!(v, 0.000000000000e+00);
            } else if k.eq("tgd1b1b3") {
                let v = v.as_f64();
                assert_eq!(v.is_some(), true);
                let v = v.unwrap();
                assert_eq!(v, -0.599999994133e-09);
            } else if k.eq("tgd2b2b3") {
                let v = v.as_f64();
                assert_eq!(v.is_some(), true);
                let v = v.unwrap();
                assert_eq!(v, -0.900000000000e-08);
            } else if k.eq("t_tm") {
                let v = v.as_f64();
                assert_eq!(v.is_some(), true);
                let v = v.unwrap();
                assert_eq!(v, 0.432000000000e+06);
            } else if k.eq("aodc") {
                let v = v.as_f64();
                assert_eq!(v.is_some(), true);
                let v = v.unwrap();
                assert_eq!(v, 0.000000000000e+00);
            } else {
                panic!("Got unexpected key \"{}\" for BDSV3 record", k);
            }
        }
    }
    #[test]
    fn test_v3_galileo_entry() {
        let content =
            "E01 2021 01 01 10 10 00 -.101553811692e-02 -.804334376880e-11  .000000000000e+00
      .130000000000e+02  .435937500000e+02  .261510892978e-08 -.142304064404e+00
      .201165676117e-05  .226471573114e-03  .109840184450e-04  .544061822701e+04
      .468600000000e+06  .111758708954e-07 -.313008275208e+01  .409781932831e-07
      .980287270202e+00  .113593750000e+03 -.276495796017e+00 -.518200156545e-08
     -.595381942905e-09  .258000000000e+03  .213800000000e+04 0.000000000000e+00
      .312000000000e+01  .000000000000e+00  .232830643654e-09  .000000000000e+00
      .469330000000e+06 0.000000000000e+00 0.000000000000e+00 0.000000000000e+00";
        let version = Version::new(3, 0);
        let entry = parse_epoch(version, Constellation::Mixed, content);
        assert_eq!(entry.is_ok(), true);
        let (epoch, class, frame) = entry.unwrap();
        assert_eq!(
            epoch,
            Epoch::from_gregorian_utc(2021, 01, 01, 10, 10, 00, 00)
        );
        assert_eq!(class, FrameClass::Ephemeris);
        let fr = frame.as_eph();
        assert_eq!(fr.is_some(), true);
        let (msg_type, sv, ephemeris) = fr.unwrap();
        assert_eq!(msg_type, &MsgType::LNAV);
        assert_eq!(
            sv,
            &Sv {
                constellation: Constellation::Galileo,
                prn: 1,
            }
        );
        assert_eq!(ephemeris.clock_bias, -0.101553811692e-02);
        assert_eq!(ephemeris.clock_drift, -0.804334376880e-11);
        assert_eq!(ephemeris.clock_drift_rate, 0.0);
        let orbits = &ephemeris.orbits;
        assert_eq!(orbits.len(), 24);
        for (k, v) in orbits.iter() {
            if k.eq("iodnav") {
                let v = v.as_f64();
                assert_eq!(v.is_some(), true);
                let v = v.unwrap();
                assert_eq!(v, 0.130000000000e+02);
            } else if k.eq("crs") {
                let v = v.as_f64();
                assert_eq!(v.is_some(), true);
                let v = v.unwrap();
                assert_eq!(v, 0.435937500000e+02);
            } else if k.eq("deltaN") {
                let v = v.as_f64();
                assert_eq!(v.is_some(), true);
                let v = v.unwrap();
                assert_eq!(v, 0.261510892978e-08);
            } else if k.eq("m0") {
                let v = v.as_f64();
                assert_eq!(v.is_some(), true);
                let v = v.unwrap();
                assert_eq!(v, -0.142304064404e+00);
            } else if k.eq("cuc") {
                let v = v.as_f64();
                assert_eq!(v.is_some(), true);
                let v = v.unwrap();
                assert_eq!(v, 0.201165676117e-05);
            } else if k.eq("e") {
                let v = v.as_f64();
                assert_eq!(v.is_some(), true);
                let v = v.unwrap();
                assert_eq!(v, 0.226471573114e-03);
            } else if k.eq("cus") {
                let v = v.as_f64();
                assert_eq!(v.is_some(), true);
                let v = v.unwrap();
                assert_eq!(v, 0.109840184450e-04);
            } else if k.eq("sqrta") {
                let v = v.as_f64();
                assert_eq!(v.is_some(), true);
                let v = v.unwrap();
                assert_eq!(v, 0.544061822701e+04);
            } else if k.eq("toe") {
                let v = v.as_f64();
                assert_eq!(v.is_some(), true);
                let v = v.unwrap();
                assert_eq!(v, 0.468600000000e+06);
            } else if k.eq("cic") {
                let v = v.as_f64();
                assert_eq!(v.is_some(), true);
                let v = v.unwrap();
                assert_eq!(v, 0.111758708954e-07);
            } else if k.eq("omega0") {
                let v = v.as_f64();
                assert_eq!(v.is_some(), true);
                let v = v.unwrap();
                assert_eq!(v, -0.313008275208e+01);
            } else if k.eq("cis") {
                let v = v.as_f64();
                assert_eq!(v.is_some(), true);
                let v = v.unwrap();
                assert_eq!(v, 0.409781932831e-07);
            } else if k.eq("i0") {
                let v = v.as_f64();
                assert_eq!(v.is_some(), true);
                let v = v.unwrap();
                assert_eq!(v, 0.980287270202e+00);
            } else if k.eq("crc") {
                let v = v.as_f64();
                assert_eq!(v.is_some(), true);
                let v = v.unwrap();
                assert_eq!(v, 0.113593750000e+03);
            } else if k.eq("omega") {
                let v = v.as_f64();
                assert_eq!(v.is_some(), true);
                let v = v.unwrap();
                assert_eq!(v, -0.276495796017e+00);
            } else if k.eq("omegaDot") {
                let v = v.as_f64();
                assert_eq!(v.is_some(), true);
                let v = v.unwrap();
                assert_eq!(v, -0.518200156545e-08);
            } else if k.eq("idot") {
                let v = v.as_f64();
                assert_eq!(v.is_some(), true);
                let v = v.unwrap();
                assert_eq!(v, -0.595381942905e-09);
            } else if k.eq("dataSrc") {
                let v = v.as_f64();
                assert_eq!(v.is_some(), true);
                let v = v.unwrap();
                assert_eq!(v, 0.258000000000e+03);
            } else if k.eq("galWeek") {
                let v = v.as_f64();
                assert_eq!(v.is_some(), true);
                let v = v.unwrap();
                assert_eq!(v, 0.213800000000e+04);
            //SPARE
            } else if k.eq("sisa") {
                let v = v.as_f64();
                assert_eq!(v.is_some(), true);
                let v = v.unwrap();
                assert_eq!(v, 0.312000000000e+01);
            } else if k.eq("health") {
                let v = v.as_gal_health();
                assert_eq!(v.is_some(), true);
            } else if k.eq("bgdE5aE1") {
                let v = v.as_f64();
                assert_eq!(v.is_some(), true);
                let v = v.unwrap();
                assert_eq!(v, 0.232830643654e-09);
            } else if k.eq("bgdE5bE1") {
                let v = v.as_f64();
                assert_eq!(v.is_some(), true);
                let v = v.unwrap();
                assert_eq!(v, 0.000000000000e+00);
            } else if k.eq("t_tm") {
                let v = v.as_f64();
                assert_eq!(v.is_some(), true);
                let v = v.unwrap();
                assert_eq!(v, 0.469330000000e+06);
            } else {
                panic!("Got unexpected key \"{}\" for GALV3 record", k);
            }
        }
    }
    #[test]
    fn test_v3_glonass_entry() {
        let content =
            "R07 2021 01 01 09 45 00 -.420100986958e-04  .000000000000e+00  .342000000000e+05
      .124900639648e+05  .912527084351e+00  .000000000000e+00  .000000000000e+00
      .595546582031e+04  .278496932983e+01  .000000000000e+00  .500000000000e+01
      .214479208984e+05 -.131077289581e+01 -.279396772385e-08  .000000000000e+00";
        let version = Version::new(3, 0);
        let entry = parse_epoch(version, Constellation::Mixed, content);
        assert_eq!(entry.is_ok(), true);
        let (epoch, class, frame) = entry.unwrap();
        assert_eq!(
            epoch,
            Epoch::from_gregorian_utc(2021, 01, 01, 09, 45, 00, 00)
        );
        assert_eq!(class, FrameClass::Ephemeris);
        let fr = frame.as_eph();
        assert_eq!(fr.is_some(), true);
        let (msg_type, sv, ephemeris) = fr.unwrap();
        assert_eq!(msg_type, &MsgType::LNAV);
        assert_eq!(
            sv,
            &Sv {
                constellation: Constellation::Glonass,
                prn: 7,
            }
        );
        assert_eq!(ephemeris.clock_bias, -0.420100986958e-04);
        assert_eq!(ephemeris.clock_drift, 0.000000000000e+00);
        assert_eq!(ephemeris.clock_drift_rate, 0.342000000000e+05);
        let orbits = &ephemeris.orbits;
        assert_eq!(orbits.len(), 12);
        for (k, v) in orbits.iter() {
            if k.eq("satPosX") {
                let v = v.as_f64();
                assert_eq!(v.is_some(), true);
                let v = v.unwrap();
                assert_eq!(v, 0.124900639648e+05);
            } else if k.eq("velX") {
                let v = v.as_f64();
                assert_eq!(v.is_some(), true);
                let v = v.unwrap();
                assert_eq!(v, 0.912527084351e+00);
            } else if k.eq("accelX") {
                let v = v.as_f64();
                assert_eq!(v.is_some(), true);
                let v = v.unwrap();
                assert_eq!(v, 0.000000000000e+00);
            } else if k.eq("health") {
                let v = v.as_glo_health();
                assert_eq!(v.is_some(), true);
            } else if k.eq("satPosY") {
                let v = v.as_f64();
                assert_eq!(v.is_some(), true);
                let v = v.unwrap();
                assert_eq!(v, 0.595546582031e+04);
            } else if k.eq("velY") {
                let v = v.as_f64();
                assert_eq!(v.is_some(), true);
                let v = v.unwrap();
                assert_eq!(v, 0.278496932983e+01);
            } else if k.eq("accelY") {
                let v = v.as_f64();
                assert_eq!(v.is_some(), true);
                let v = v.unwrap();
                assert_eq!(v, 0.000000000000e+00);
            } else if k.eq("channel") {
                let v = v.as_i8();
                assert_eq!(v.is_some(), true);
                let v = v.unwrap();
                assert_eq!(v, 5);
            } else if k.eq("satPosZ") {
                let v = v.as_f64();
                assert_eq!(v.is_some(), true);
                let v = v.unwrap();
                assert_eq!(v, 0.214479208984e+05);
            } else if k.eq("velZ") {
                let v = v.as_f64();
                assert_eq!(v.is_some(), true);
                let v = v.unwrap();
                assert_eq!(v, -0.131077289581e+01);
            } else if k.eq("accelZ") {
                let v = v.as_f64();
                assert_eq!(v.is_some(), true);
                let v = v.unwrap();
                assert_eq!(v, -0.279396772385e-08);
            } else if k.eq("ageOp") {
                let v = v.as_f64();
                assert_eq!(v.is_some(), true);
                let v = v.unwrap();
                assert_eq!(v, 0.000000000000e+00);
            } else {
                panic!("Got unexpected key \"{}\" for GLOV3 record", k);
            }
        }
    }
    #[test]
    fn double_digit_exponents() {
        let content = "1000123  -123123E1";
        assert_eq!(double_exponent_digits(content), "1000123  -123123E+01");
        let content = "1000123  -123123E-1 -1.23123123E0 -0.123123E-4";
        assert_eq!(
            double_exponent_digits(content),
            "1000123  -123123E-01 -1.23123123E+00 -0.123123E-04"
        );
    }
    #[test]
    fn test_fmt_rework() {
        let content = "1000123  -123123E-1 -1.23123123E0 -0.123123E-4";
        assert_eq!(
            fmt_rework(2, content),
            "1000123  -123123D-01 -1.23123123D+00 -0.123123D-04"
        );
        let content = "1000123  -123123E-1 -1.23123123E0 -0.123123E-4";
        assert_eq!(
            fmt_rework(3, content),
            "1000123  -123123E-01 -1.23123123E+00 -0.123123E-04"
        );
    }
}

impl Merge<Record> for Record {
    /// Merges `rhs` into `Self` without mutable access at the expense of more memcopies
    fn merge(&self, rhs: &Self) -> Result<Self, merge::Error> {
        let mut lhs = self.clone();
        lhs.merge_mut(rhs)?;
        Ok(lhs)
    }
    /// Merges `rhs` into `Self`
    fn merge_mut(&mut self, rhs: &Self) -> Result<(), merge::Error> {
        for (epoch, classes) in rhs.iter() {
            if let Some(cclasses) = self.get_mut(epoch) {
                for (class, frames) in classes.iter() {
                    if let Some(fframes) = cclasses.get_mut(class) {
                        for frame in frames {
                            // add missing frames
                            if !fframes.contains(frame) {
                                fframes.push(frame.clone());
                            }
                        }
                    } else {
                        // new frame class
                        cclasses.insert(*class, frames.clone());
                    }
                }
            } else {
                // new epoch
                self.insert(*epoch, classes.clone());
            }
        }
        Ok(())
    }
}

impl Split<Record> for Record {
    fn split(&self, epoch: Epoch) -> Result<(Self, Self), split::Error> {
        let r0 = self
            .iter()
            .flat_map(|(k, v)| {
                if k < &epoch {
                    Some((k.clone(), v.clone()))
                } else {
                    None
                }
            })
            .collect();
        let r1 = self
            .iter()
            .flat_map(|(k, v)| {
                if k >= &epoch {
                    Some((k.clone(), v.clone()))
                } else {
                    None
                }
            })
            .collect();
        Ok((r0, r1))
    }
}

impl Decimation<Record> for Record {
    /// Decimates Self by desired factor
    fn decim_by_ratio_mut(&mut self, r: u32) {
        let mut i = 0;
        self.retain(|_, _| {
            let retained = (i % r) == 0;
            i += 1;
            retained
        });
    }
    /// Copies and Decimates Self by desired factor
    fn decim_by_ratio(&self, r: u32) -> Self {
        let mut s = self.clone();
        s.decim_by_ratio_mut(r);
        s
    }
    /// Decimates Self to fit minimum epoch interval
    fn decim_by_interval_mut(&mut self, interval: Duration) {
        let mut last_retained: Option<Epoch> = None;
        self.retain(|e, _| {
            if last_retained.is_some() {
                let dt = *e - last_retained.unwrap();
                last_retained = Some(*e);
                dt > interval
            } else {
                last_retained = Some(*e);
                true // always retain 1st epoch
            }
        });
    }
    /// Copies and Decimates Self to fit minimum epoch interval
    fn decim_by_interval(&self, interval: Duration) -> Self {
        let mut s = self.clone();
        s.decim_by_interval_mut(interval);
        s
    }
    fn decim_match_mut(&mut self, rhs: &Self) {
        self.retain(|e, _| rhs.get(e).is_some());
    }
    fn decim_match(&self, rhs: &Self) -> Self {
        let mut s = self.clone();
        s.decim_match_mut(&rhs);
        s
    }
}

impl TimeScaling<Record> for Record {
    fn convert_timescale(&mut self, ts: TimeScale) {
        self.iter_mut()
            .map(|(k, v)| (k.in_time_scale(ts), v))
            .count();
    }
    fn with_timescale(&self, ts: TimeScale) -> Self {
        let mut s = self.clone();
        s.convert_timescale(ts);
        s
    }
}<|MERGE_RESOLUTION|>--- conflicted
+++ resolved
@@ -36,15 +36,8 @@
 use hifitime::Duration;
 
 /// Possible Navigation Frame declinations for an epoch
-<<<<<<< HEAD
-#[derive(Debug, Copy, Clone)]
-#[derive(PartialEq, PartialOrd)]
-#[derive(Eq, Ord)]
-#[derive(EnumString)]
 #[cfg_attr(feature = "pyo3", pyclass)]
-=======
 #[derive(Debug, Copy, Clone, PartialEq, PartialOrd, Eq, Ord, EnumString)]
->>>>>>> a1bed4c0
 #[cfg_attr(feature = "serde", derive(Serialize, Deserialize))]
 pub enum FrameClass {
     #[strum(serialize = "EPH")]
@@ -74,17 +67,9 @@
     }
 }
 
-<<<<<<< HEAD
 /// Navigation Message Types 
-#[derive(Debug, Copy, Clone)]
-#[derive(PartialEq, PartialOrd)]
-#[derive(Eq, Ord)]
-#[derive(EnumString)]
 #[cfg_attr(feature = "pyo3", pyclass)]
-=======
-/// Navigation Message Types
 #[derive(Debug, Copy, Clone, PartialEq, PartialOrd, Eq, Ord, EnumString)]
->>>>>>> a1bed4c0
 #[cfg_attr(feature = "serde", derive(Serialize, Deserialize))]
 pub enum MsgType {
     /// Legacy NAV
