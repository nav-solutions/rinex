--- conflicted
+++ resolved
@@ -411,43 +411,24 @@
         assert!(Observable::from_str("TODO").is_err());
 
         assert_eq!(
-<<<<<<< HEAD
-            Observable::from_str("L1").unwrap(),
-            Observable::Phase(String::from("L1")),
-=======
             Observable::from_str("L1"),
             Ok(Observable::PhaseRange(String::from("L1")))
->>>>>>> fcbc00b3
         );
 
         assert!(Observable::from_str("L1").unwrap().code().is_none());
 
         assert_eq!(
-<<<<<<< HEAD
-            Observable::from_str("L2").unwrap(),
-            Observable::Phase(String::from("L2"))
-=======
             Observable::from_str("L2"),
             Ok(Observable::PhaseRange(String::from("L2")))
->>>>>>> fcbc00b3
-        );
-
-        assert_eq!(
-<<<<<<< HEAD
-            Observable::from_str("L5").unwrap(),
-            Observable::Phase(String::from("L5"))
-        );
-        assert_eq!(
-            Observable::from_str("L6Q").unwrap(),
-            Observable::Phase(String::from("L6Q"))
-=======
+        );
+
+        assert_eq!(
             Observable::from_str("L5"),
             Ok(Observable::PhaseRange(String::from("L5")))
         );
         assert_eq!(
             Observable::from_str("L6Q"),
             Ok(Observable::PhaseRange(String::from("L6Q")))
->>>>>>> fcbc00b3
         );
         assert_eq!(
             Observable::from_str("L6Q").unwrap().code(),
@@ -455,10 +436,6 @@
         );
 
         assert_eq!(
-<<<<<<< HEAD
-            Observable::from_str("L1C").unwrap(),
-            Observable::Phase(String::from("L1C"))
-=======
             Observable::from_str("L1C"),
             Ok(Observable::PhaseRange(String::from("L1C")))
         );
@@ -469,7 +446,6 @@
         assert_eq!(
             Observable::from_str("L8X"),
             Ok(Observable::PhaseRange(String::from("L8X")))
->>>>>>> fcbc00b3
         );
 
         assert_eq!(
