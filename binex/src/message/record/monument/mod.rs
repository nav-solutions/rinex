--- conflicted
+++ resolved
@@ -211,35 +211,21 @@
     /// [Self] decoding attempt from buffered content.
     /// ## Inputs
     ///    - mlen: message length in bytes
-    ///    - time_res: [TimeResolution]
     ///    - big_endian: endianness
     ///    - buf: buffered content
     /// ## Outputs
     ///    - Ok: [Self]
     ///    - Err: [Error]
-<<<<<<< HEAD
     pub fn decode(mlen: usize, big_endian: bool, buf: &[u8]) -> Result<Self, Error> {
-=======
-    pub fn decode(
-        mlen: usize,
-        time_res: TimeResolution,
-        big_endian: bool,
-        buf: &[u8],
-    ) -> Result<Self, Error> {
         let mut ret = Self::default();
 
->>>>>>> e9a10ad3
         if mlen < Self::MIN_SIZE {
             // does not look good
             return Err(Error::NotEnoughBytes);
         }
 
         // decode timestamp
-<<<<<<< HEAD
-        let epoch = decode_gpst_epoch(big_endian, TimeResolution::QuarterSecond, &buf)?;
-=======
-        ret.epoch = decode_gpst_epoch(big_endian, time_res, &buf)?;
->>>>>>> e9a10ad3
+        ret.epoch = decode_gpst_epoch(big_endian, TimeResolution::QuarterSecond, &buf)?;
 
         // decode source meta
         ret.meta = MonumentGeoMetadata::from(buf[5]);
@@ -561,37 +547,7 @@
             ' ' as u8, 'G' as u8, 'E' as u8, 'O' as u8,
         ];
 
-<<<<<<< HEAD
-        match MonumentGeoRecord::decode(mlen, big_endian, &buf) {
-            Ok(monument) => {
-                assert_eq!(
-                    monument.epoch,
-                    Epoch::from_gpst_seconds(256.0 * 60.0 + 60.0 + 10.25)
-                );
-                assert_eq!(monument.source_meta, MonumentGeoMetadata::IGS);
-                assert_eq!(monument.frames.len(), 1);
-                assert_eq!(
-                    monument.frames[0],
-                    MonumentGeoFrame::Comment("Hello GEO".to_string())
-                );
-
-                // test mirror op
-                let mut target = [0, 0, 0, 0, 0, 0, 0, 0];
-                assert!(monument.encode(big_endian, &mut target).is_err());
-
-                // test mirror op
-                let mut target = [0, 0, 0, 0, 0, 0, 0, 0, 0, 0, 0, 0, 0, 0, 0, 0, 0];
-                match monument.encode(big_endian, &mut target) {
-                    Err(e) => panic!("{} should have passed", e),
-                    Ok(_) => {
-                        assert_eq!(target, buf,);
-                    },
-                }
-            },
-            Err(e) => panic!("decoding error: {}", e),
-        }
-=======
-        let geo = MonumentGeoRecord::decode(mlen, time_res, big_endian, &buf).unwrap();
+        let geo = MonumentGeoRecord::decode(mlen, big_endian, &buf).unwrap();
 
         assert_eq!(
             geo.epoch,
@@ -615,7 +571,6 @@
         let mut encoded = [0; 18];
         let size = geo.encode(big_endian, &mut encoded).unwrap();
         assert_eq!(size, 5 + 1 + 1 + 1 + 9);
->>>>>>> e9a10ad3
     }
 
     #[test]
