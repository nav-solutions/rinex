//! Raw, Decoded, Modern Ephemeris and ionosphere models
use crate::{message::Message, Error};

mod fid;
use fid::FieldID;

mod gps;
pub use gps::{GPSEphemeris, GPSRaw};

mod glonass;
pub use glonass::GLOEphemeris;

mod sbas;
pub use sbas::SBASEphemeris;

mod galileo;
pub use galileo::GALEphemeris;

/// [EphemerisFrame] may describe raw, decoded GNSS
/// Ephemeris or Ionosphere model parameters.
#[derive(Debug, Clone, PartialEq)]
pub enum EphemerisFrame {
    /// Raw (encoded) GPS frame as is.
    /// It did not go through a decoding & interpretation process.
    GPSRaw(GPSRaw),
    /// Decoded GPS Ephemeris
    GPS(GPSEphemeris),
    /// Decoded Glonass Ephemeris
    GLO(GLOEphemeris),
    /// Decoded SBAS Ephemeris
    SBAS(SBASEphemeris),
    /// Decoded Galileo Ephemeris
    GAL(GALEphemeris),
}

impl EphemerisFrame {
    /// Returns total length (bytewise) required to fully encode [Self].
    /// Use this to fulfill [Self::encode] requirements.
    pub fn encoding_size(&self) -> usize {
        let fid_1_4 = Message::bnxi_encoding_size(self.to_field_id() as u32);

        let size = match self {
            Self::GPSRaw(_) => GPSRaw::encoding_size(),
            Self::GPS(_) => GPSEphemeris::encoding_size(),
            Self::GLO(_) => GLOEphemeris::encoding_size(),
            Self::SBAS(_) => SBASEphemeris::encoding_size(),
            Self::GAL(_) => GALEphemeris::encoding_size(),
        };

        size + fid_1_4
    }

    /// Returns expected [FieldID] for [Self]
    pub(crate) fn to_field_id(&self) -> FieldID {
        match self {
            Self::GPS(_) => FieldID::GPS,
            Self::GLO(_) => FieldID::GLO,
            Self::SBAS(_) => FieldID::SBAS,
            Self::GAL(_) => FieldID::GAL,
            Self::GPSRaw(_) => FieldID::GPSRaw,
        }
    }

    /// [EphemerisFrame] decoding attempt from given [FieldID]
    pub(crate) fn decode(big_endian: bool, buf: &[u8]) -> Result<Self, Error> {
        // cant decode 1-4b
        if buf.is_empty() {
            return Err(Error::NotEnoughBytes);
        }

        // decode FID
        let (bnxi, size) = Message::decode_bnxi(buf, big_endian);
        let fid = FieldID::from(bnxi);

        match fid {
            FieldID::GPSRaw => {
                let fr = GPSRaw::decode(big_endian, &buf[size..])?;
                Ok(Self::GPSRaw(fr))
            },
            FieldID::GPS => {
                let fr = GPSEphemeris::decode(big_endian, &buf[size..])?;
                Ok(Self::GPS(fr))
            },
            FieldID::GLO => {
                let fr = GLOEphemeris::decode(big_endian, &buf[size..])?;
                Ok(Self::GLO(fr))
            },
            FieldID::SBAS => {
                let fr = SBASEphemeris::decode(big_endian, &buf[size..])?;
                Ok(Self::SBAS(fr))
            },
            FieldID::GAL => {
                let fr: GALEphemeris = GALEphemeris::decode(big_endian, &buf[size..])?;
                Ok(Self::GAL(fr))
            },
            _ => Err(Error::NonSupportedMesssage(0)),
        }
    }

    /// Encodes [Self] into buffer, returns encoded size (total bytes).
    /// [Self] must fit in preallocated buffer.
    pub fn encode(&self, big_endian: bool, buf: &mut [u8]) -> Result<usize, Error> {
        if buf.len() < self.encoding_size() {
            return Err(Error::NotEnoughBytes);
        }

        // encode FID
        let fid = self.to_field_id() as u32;
        let offset = Message::encode_bnxi(fid, big_endian, buf)?;

        let size = match self {
            Self::GPSRaw(r) => r.encode(big_endian, &mut buf[offset..])?,
            Self::GPS(r) => r.encode(big_endian, &mut buf[offset..])?,
            Self::GLO(r) => r.encode(big_endian, &mut buf[offset..])?,
            Self::GAL(r) => r.encode(big_endian, &mut buf[offset..])?,
            Self::SBAS(r) => r.encode(big_endian, &mut buf[offset..])?,
        };

        Ok(size + offset)
    }

    /// Creates new [GPSRaw] frame
    pub fn new_gps_raw(raw: GPSRaw) -> Self {
        Self::GPSRaw(raw)
    }

    /// Creates new [GPSEphemeris] frame
    pub fn new_gps(gps: GPSEphemeris) -> Self {
        Self::GPS(gps)
    }

    /// Creates new [GLOEphemeris] frame
    pub fn new_glonass(glo: GLOEphemeris) -> Self {
        Self::GLO(glo)
    }

    /// Creates new [SBASEphemeris] frame
    pub fn new_sbas(sbas: SBASEphemeris) -> Self {
        Self::SBAS(sbas)
    }

    /// Creates new [GALEphemeris] frame
    pub fn new_galileo(gal: GALEphemeris) -> Self {
        Self::GAL(gal)
    }
}

#[cfg(test)]
mod test {
    use super::*;

<<<<<<< HEAD
    #[test]
    fn gps_eph() {
        let eph = GPSEphemeris {
            sqrt_a: 1.0,
            sv_health: 2,
            sv_prn: 3,
            toe: 4,
            tow: 5,
            toc: 6,
            tgd: 7.0,
            iodc: 8,
            clock_drift: 9.0,
            clock_drift_rate: 10.0,
            clock_offset: 11.0,
            iode: 13,
            delta_n_rad_s: 14.0,
            m0_rad: 15.0,
            e: 16.0,
            cic: 17.0,
            crc: 18.0,
            cis: 19.0,
            crs: 20.0,
            cuc: 21.0,
            cus: 22.0,
            omega_0_rad: 23.0,
            omega_dot_rad_s: 24.0,
            omega_rad: 25.0,
            i0_rad: 27.0,
            i_dot_rad_s: 28.0,
            ura_m: 29.0,
            uint2: 30,
        };

        assert_eq!(GPSEphemeris::encoding_size(), 128);
=======
    #[test]
    fn gps_eph() {
        for big_endian in [true, false] {
            let eph = GPSEphemeris {
                sqrt_a: 1.0,
                sv_health: 2,
                sv_prn: 3,
                toe: 4,
                tow: 5,
                toc: 6,
                tgd: 7.0,
                iodc: 8,
                clock_drift: 9.0,
                clock_drift_rate: 10.0,
                clock_offset: 11.0,
                iode: 13,
                delta_n_rad_s: 14.0,
                m0_rad: 15.0,
                e: 16.0,
                cic: 17.0,
                crc: 18.0,
                cis: 19.0,
                crs: 20.0,
                cuc: 21.0,
                cus: 22.0,
                omega_0_rad: 23.0,
                omega_dot_rad_s: 24.0,
                omega_rad: 25.0,
                i0_rad: 27.0,
                i_dot_rad_s: 28.0,
                ura_m: 29.0,
                uint2: 30,
            };

            assert_eq!(GPSEphemeris::encoding_size(), 128);

            let mut encoded = [0; 77];
            assert!(eph.encode(big_endian, &mut encoded).is_err());

            let mut encoded = [0; 128];
            let size = eph.encode(big_endian, &mut encoded).unwrap();
            assert_eq!(size, 128);

            let decoded = GPSEphemeris::decode(big_endian, &encoded).unwrap();

            assert_eq!(decoded, eph);
        }
    }

    #[test]
    fn gps_raw() {
        for big_endian in [true, false] {
            let raw: GPSRaw = GPSRaw::default();
            assert_eq!(GPSRaw::encoding_size(), 1 + 1 + 4 + 72);

            let mut buf = [0; 78];
            let size = raw.encode(big_endian, &mut buf).unwrap();
>>>>>>> 18f226fd

            assert_eq!(size, GPSRaw::encoding_size());
            assert_eq!(buf, [0; 78]);

            let decoded = GPSRaw::decode(big_endian, &buf).unwrap();
            assert_eq!(decoded, raw);
        }
    }

<<<<<<< HEAD
        let mut encoded = [0; 128];
        let size = eph.encode(big_endian, &mut encoded).unwrap();
        assert_eq!(size, 128);
=======
    #[test]
    fn gal() {
        for big_endian in [true, false] {
            let gal = GALEphemeris {
                toe_s: 1,
                sv_health: 2,
                sv_prn: 3,
                toe_week: 4,
                tow: 5,
                bgd_e5a_e1_s: 6.0,
                bgd_e5b_e1_s: 7.0,
                iodnav: 8,
                clock_drift: 9.0,
                clock_drift_rate: 10.0,
                clock_offset: 11.0,
                delta_n_semi_circles_s: 12.0,
                m0_rad: 12.0,
                e: 13.0,
                sqrt_a: 14.0,
                cic: 15.0,
                crc: 16.0,
                cis: 17.0,
                crs: 18.0,
                cus: 19.0,
                cuc: 20.0,
                omega_0_rad: 21.0,
                omega_dot_semi_circles: 22.0,
                omega_rad: 23.0,
                i0_rad: 25.0,
                idot_semi_circles_s: 26.0,
                sisa: 33.0,
                source: 34,
            };
>>>>>>> 18f226fd

            assert_eq!(GALEphemeris::encoding_size(), 128);

            let mut buf = [0; 128];
            let size = gal.encode(big_endian, &mut buf).unwrap();

            assert_eq!(size, GALEphemeris::encoding_size());

            let decoded = GALEphemeris::decode(big_endian, &buf).unwrap();
            assert_eq!(decoded, gal);
        }
    }

    #[test]
<<<<<<< HEAD
    fn gps_raw() {
        let raw: GPSRaw = GPSRaw::default();
        assert_eq!(GPSRaw::encoding_size(), 1 + 1 + 4 + 72);

        let big_endian = true;

        let mut buf = [0; 78];
        let size = raw.encode(big_endian, &mut buf).unwrap();

        assert_eq!(size, GPSRaw::encoding_size());
        assert_eq!(buf, [0; 78]);

        let decoded = GPSRaw::decode(big_endian, &buf).unwrap();
        assert_eq!(decoded, raw);
    }

    #[test]
    fn gal() {
        let gal = GALEphemeris {
            toe_s: 1,
            sv_health: 2,
            sv_prn: 3,
            toe_week: 4,
            tow: 5,
            bgd_e5a_e1_s: 6.0,
            bgd_e5b_e1_s: 7.0,
            iodnav: 8,
            clock_drift: 9.0,
            clock_drift_rate: 10.0,
            clock_offset: 11.0,
            delta_n_semi_circles_s: 12.0,
            m0_rad: 12.0,
            e: 13.0,
            sqrt_a: 14.0,
            cic: 15.0,
            crc: 16.0,
            cis: 17.0,
            crs: 18.0,
            cus: 19.0,
            cuc: 20.0,
            omega_0_rad: 21.0,
            omega_dot_semi_circles: 22.0,
            omega_rad: 23.0,
            i0_rad: 25.0,
            idot_semi_circles_s: 26.0,
            sisa: 33.0,
            source: 34,
        };

        assert_eq!(GALEphemeris::encoding_size(), 128);

        let big_endian = true;

        let mut buf = [0; 128];
        let size = gal.encode(big_endian, &mut buf).unwrap();

        assert_eq!(size, GALEphemeris::encoding_size());

        let decoded = GALEphemeris::decode(big_endian, &buf).unwrap();
        assert_eq!(decoded, gal);
    }

    #[test]
    fn sbas() {
        let sbas = SBASEphemeris::default();
        assert_eq!(SBASEphemeris::encoding_size(), 98);

        let big_endian = true;

        let mut buf = [0; 98];
        let size = sbas.encode(big_endian, &mut buf).unwrap();

        assert_eq!(size, SBASEphemeris::encoding_size());
        assert_eq!(buf, [0; 98]);

        let decoded = SBASEphemeris::decode(big_endian, &buf).unwrap();
        assert_eq!(decoded, sbas);
=======
    fn sbas() {
        for big_endian in [true, false] {
            let sbas = SBASEphemeris::default();
            assert_eq!(SBASEphemeris::encoding_size(), 98);

            let mut buf = [0; 98];
            let size = sbas.encode(big_endian, &mut buf).unwrap();

            assert_eq!(size, SBASEphemeris::encoding_size());
            assert_eq!(buf, [0; 98]);

            let decoded = SBASEphemeris::decode(big_endian, &buf).unwrap();
            assert_eq!(decoded, sbas);
        }
>>>>>>> 18f226fd
    }
}<|MERGE_RESOLUTION|>--- conflicted
+++ resolved
@@ -149,42 +149,6 @@
 mod test {
     use super::*;
 
-<<<<<<< HEAD
-    #[test]
-    fn gps_eph() {
-        let eph = GPSEphemeris {
-            sqrt_a: 1.0,
-            sv_health: 2,
-            sv_prn: 3,
-            toe: 4,
-            tow: 5,
-            toc: 6,
-            tgd: 7.0,
-            iodc: 8,
-            clock_drift: 9.0,
-            clock_drift_rate: 10.0,
-            clock_offset: 11.0,
-            iode: 13,
-            delta_n_rad_s: 14.0,
-            m0_rad: 15.0,
-            e: 16.0,
-            cic: 17.0,
-            crc: 18.0,
-            cis: 19.0,
-            crs: 20.0,
-            cuc: 21.0,
-            cus: 22.0,
-            omega_0_rad: 23.0,
-            omega_dot_rad_s: 24.0,
-            omega_rad: 25.0,
-            i0_rad: 27.0,
-            i_dot_rad_s: 28.0,
-            ura_m: 29.0,
-            uint2: 30,
-        };
-
-        assert_eq!(GPSEphemeris::encoding_size(), 128);
-=======
     #[test]
     fn gps_eph() {
         for big_endian in [true, false] {
@@ -242,7 +206,6 @@
 
             let mut buf = [0; 78];
             let size = raw.encode(big_endian, &mut buf).unwrap();
->>>>>>> 18f226fd
 
             assert_eq!(size, GPSRaw::encoding_size());
             assert_eq!(buf, [0; 78]);
@@ -252,11 +215,6 @@
         }
     }
 
-<<<<<<< HEAD
-        let mut encoded = [0; 128];
-        let size = eph.encode(big_endian, &mut encoded).unwrap();
-        assert_eq!(size, 128);
-=======
     #[test]
     fn gal() {
         for big_endian in [true, false] {
@@ -290,7 +248,6 @@
                 sisa: 33.0,
                 source: 34,
             };
->>>>>>> 18f226fd
 
             assert_eq!(GALEphemeris::encoding_size(), 128);
 
@@ -305,85 +262,6 @@
     }
 
     #[test]
-<<<<<<< HEAD
-    fn gps_raw() {
-        let raw: GPSRaw = GPSRaw::default();
-        assert_eq!(GPSRaw::encoding_size(), 1 + 1 + 4 + 72);
-
-        let big_endian = true;
-
-        let mut buf = [0; 78];
-        let size = raw.encode(big_endian, &mut buf).unwrap();
-
-        assert_eq!(size, GPSRaw::encoding_size());
-        assert_eq!(buf, [0; 78]);
-
-        let decoded = GPSRaw::decode(big_endian, &buf).unwrap();
-        assert_eq!(decoded, raw);
-    }
-
-    #[test]
-    fn gal() {
-        let gal = GALEphemeris {
-            toe_s: 1,
-            sv_health: 2,
-            sv_prn: 3,
-            toe_week: 4,
-            tow: 5,
-            bgd_e5a_e1_s: 6.0,
-            bgd_e5b_e1_s: 7.0,
-            iodnav: 8,
-            clock_drift: 9.0,
-            clock_drift_rate: 10.0,
-            clock_offset: 11.0,
-            delta_n_semi_circles_s: 12.0,
-            m0_rad: 12.0,
-            e: 13.0,
-            sqrt_a: 14.0,
-            cic: 15.0,
-            crc: 16.0,
-            cis: 17.0,
-            crs: 18.0,
-            cus: 19.0,
-            cuc: 20.0,
-            omega_0_rad: 21.0,
-            omega_dot_semi_circles: 22.0,
-            omega_rad: 23.0,
-            i0_rad: 25.0,
-            idot_semi_circles_s: 26.0,
-            sisa: 33.0,
-            source: 34,
-        };
-
-        assert_eq!(GALEphemeris::encoding_size(), 128);
-
-        let big_endian = true;
-
-        let mut buf = [0; 128];
-        let size = gal.encode(big_endian, &mut buf).unwrap();
-
-        assert_eq!(size, GALEphemeris::encoding_size());
-
-        let decoded = GALEphemeris::decode(big_endian, &buf).unwrap();
-        assert_eq!(decoded, gal);
-    }
-
-    #[test]
-    fn sbas() {
-        let sbas = SBASEphemeris::default();
-        assert_eq!(SBASEphemeris::encoding_size(), 98);
-
-        let big_endian = true;
-
-        let mut buf = [0; 98];
-        let size = sbas.encode(big_endian, &mut buf).unwrap();
-
-        assert_eq!(size, SBASEphemeris::encoding_size());
-        assert_eq!(buf, [0; 98]);
-
-        let decoded = SBASEphemeris::decode(big_endian, &buf).unwrap();
-        assert_eq!(decoded, sbas);
-=======
     fn sbas() {
         for big_endian in [true, false] {
             let sbas = SBASEphemeris::default();
@@ -398,6 +276,5 @@
             let decoded = SBASEphemeris::decode(big_endian, &buf).unwrap();
             assert_eq!(decoded, sbas);
         }
->>>>>>> 18f226fd
     }
 }