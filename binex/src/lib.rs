--- conflicted
+++ resolved
@@ -14,14 +14,9 @@
     pub use crate::{
         decoder::Decoder,
         message::{
-<<<<<<< HEAD
             EphemerisFrame, GPSEphemeris, GPSRaw, Message, MonumentGeoMetadata, MonumentGeoRecord,
             PositionEcef3d, PositionGeo3d, Record, Solutions, TemporalSolution, Velocity3d,
-            VelocityNED3d,
-=======
-            EphemerisFrame, GALEphemeris, GLOEphemeris, GPSEphemeris, GPSRaw, Message, Meta,
-            MonumentGeoMetadata, MonumentGeoRecord, Record, SBASEphemeris, TimeResolution,
->>>>>>> e9a10ad3
+            VelocityNED3d, Meta,
         },
         stream::{ClosedSourceElement, Provider, StreamElement},
         ClosedSourceMeta, Error,
@@ -81,6 +76,8 @@
     IncompleteMessage(usize),
     /// Library limitation: not all open source Messages supported yet
     NonSupportedMesssage(usize),
+    /// Library limtation: not all subrecords supported yet
+    NonSupportedSubRecord,
     /// Library limtation: should never happen, because this library
     /// will be designed to parse all open source [Message]s.
     /// This may happen as either we're still in development (bad internal design)
