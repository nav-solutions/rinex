--- conflicted
+++ resolved
@@ -14,14 +14,9 @@
     pub use crate::{
         decoder::Decoder,
         message::{
-<<<<<<< HEAD
-            EphemerisFrame, GALEphemeris, GLOEphemeris, GPSEphemeris, GPSRaw, Message,
-            MonumentGeoMetadata, MonumentGeoRecord, Record, SBASEphemeris, TimeResolution,
-=======
             EphemerisFrame, GALEphemeris, GLOEphemeris, GPSEphemeris, GPSRaw, Message, Meta,
             MonumentGeoMetadata, MonumentGeoRecord, PositionEcef3d, PositionGeo3d, Record,
             SBASEphemeris, Solutions, SolutionsFrame, TemporalSolution, Velocity3d, VelocityNED3d,
->>>>>>> 18f226fd
         },
         stream::{ClosedSourceElement, Provider, StreamElement},
         ClosedSourceMeta, Error,
@@ -30,24 +25,6 @@
     pub use hifitime::{Epoch, TimeScale};
 }
 
-<<<<<<< HEAD
-use crate::stream::Provider;
-
-/// [ClosedSourceMeta] helps identify a closed source message we cannot interprate.
-#[derive(Debug)]
-pub struct ClosedSourceMeta {
-    // decoded MID (as is)
-    pub mid: u32,
-    /// decoded MLEN (as is)
-    pub mlen: usize,
-    /// Whether this item is reversed or not
-    pub reversed: bool,
-    /// Whether this item uses enhanced CRC or not
-    pub enhanced_crc: bool,
-    /// Whether this is big endian encoded or not
-    pub big_endian: bool,
-    /// [Provider] of this message. Only this organization may continue the decoding process.
-=======
 use crate::message::Meta;
 use crate::stream::Provider;
 
@@ -65,7 +42,6 @@
     /// [Meta] data that follows the open source protocol.
     pub open_meta: Meta,
     /// [Provider] of this message. Only this organization may fully decode this message.
->>>>>>> 18f226fd
     pub provider: Provider,
     // payload offset in buffer
     offset: usize,
@@ -82,11 +58,6 @@
     // InvalidStartofStream,
     /// Library limitation: reversed streams are not supported
     ReversedStream,
-<<<<<<< HEAD
-    /// Library limitation: little endian streams are not verified yet
-    LittleEndianStream,
-=======
->>>>>>> 18f226fd
     /// Library limitation: enhanced CRC is not supported yet
     EnhancedCrc,
     /// Found an unsupported timescale that we cannot interprate.
@@ -103,11 +74,8 @@
     IncompleteMessage(usize),
     /// Library limitation: not all open source Messages supported yet
     NonSupportedMesssage(usize),
-<<<<<<< HEAD
-=======
     /// Library limtation: not all subrecords supported yet
     NonSupportedSubRecord,
->>>>>>> 18f226fd
     /// Library limtation: should never happen, because this library
     /// will be designed to parse all open source [Message]s.
     /// This may happen as either we're still in development (bad internal design)
