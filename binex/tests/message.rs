use binex::prelude::{
<<<<<<< HEAD
    EphemerisFrame, Epoch, Message, MonumentGeoMetadata, MonumentGeoRecord, Record, Solutions,
    TemporalSolution,
};

#[test]
fn big_endian_message() {
    for msg in [
        Message::new(
            true,
            false,
            false,
            Record::new_monument_geo(
                MonumentGeoRecord::new(
                    Epoch::from_gpst_seconds(61.75),
                    MonumentGeoMetadata::RNX2BIN,
                )
                .with_climatic_info("climatic")
                .with_comment("comment #1")
                .with_comment("#comment 2")
                .with_geophysical_info("geophysics")
                .with_user_id("Custom ID#"),
            ),
        ),
        Message::new(
            true,
            false,
            false,
            Record::new_solutions(
                Solutions::new(Epoch::from_gpst_seconds(60.100)).with_pvt_ecef_wgs84(
                    1.0,
                    2.0,
                    3.0,
                    4.0,
                    5.0,
                    6.0,
                    TemporalSolution {
                        offset_s: 1.0,
                        drift_s_s: None,
                    },
                ),
            ),
        ),
        Message::new(
            true,
            false,
            false,
            Record::new_solutions(
                Solutions::new(Epoch::from_gpst_seconds(60.100)).with_pvt_ecef_wgs84(
                    1.0,
                    2.0,
                    3.0,
                    4.0,
                    5.0,
                    6.0,
                    TemporalSolution {
                        offset_s: 1.0,
                        drift_s_s: Some(2.0),
                    },
                ),
            ),
        ),
    ] {
        let mut buf = [0; 1024];
        msg.encode(&mut buf).unwrap();

        let parsed = Message::decode(&buf).unwrap();
        assert_eq!(parsed, msg);
    }
=======
    EphemerisFrame, Epoch, GPSEphemeris, GPSRaw, Message, Meta, MonumentGeoRecord, Record,
    TimeResolution,
};

#[test]
fn test_crc8_geo() {
    let mut meta = Meta::default();
    meta.big_endian = true;
    meta.reversed = false;
    meta.enhanced_crc = false;

    let msg = Message::new(
        meta,
        TimeResolution::QuarterSecond,
        Record::new_monument_geo(MonumentGeoRecord::new_igs(
            Epoch::from_gpst_seconds(61.25),
            "Great receiver",
            "Fancy antenna",
            "MARKERNAME",
            "MARKERNUMBER",
            "SITE",
            "SITENAME",
        )),
    );

    let mut buf = [0; 128];
    msg.encode(&mut buf, 128).unwrap();

    let parsed = Message::decode(&buf).unwrap();
    assert_eq!(msg, parsed);
}

#[test]
fn test_crc16_geo() {
    let mut meta = Meta::default();
    meta.big_endian = true;
    meta.reversed = false;
    meta.enhanced_crc = false;

    let msg = Message::new(
        meta,
        TimeResolution::QuarterSecond,
        Record::new_monument_geo(
            MonumentGeoRecord::new_igs(
                Epoch::from_gpst_seconds(61.25),
                "Great receiver",
                "Fancy antenna",
                "MARKERNAME",
                "MARKERNUMBER",
                "SITE",
                "SITENAME",
            )
            .with_climatic_info("test")
            .with_comment("super")
            .with_geophysical_info("great")
            .with_project_name("project"),
        ),
    );

    let mut buf = [0; 128];
    msg.encode(&mut buf, 128).unwrap();

    let parsed = Message::decode(&buf).unwrap();
    assert_eq!(msg, parsed);
}

#[test]
fn test_crc8_gps() {
    let mut meta = Meta::default();
    meta.big_endian = true;
    meta.reversed = false;
    meta.enhanced_crc = false;

    let msg = Message::new(
        meta,
        TimeResolution::QuarterSecond,
        Record::new_ephemeris_frame(EphemerisFrame::new_gps_raw(GPSRaw::default())),
    );

    let mut buf = [0; 128];
    msg.encode(&mut buf, 128).unwrap();

    assert_eq!(buf[0], 226); // SYNC
    assert_eq!(buf[1], 1); // MID
    assert_eq!(buf[2], 79); // RLEN

    let parsed = Message::decode(&buf).unwrap();
    assert_eq!(msg, parsed);
}

#[test]
fn test_crc16_gps() {
    let mut meta = Meta::default();
    meta.big_endian = true;
    meta.reversed = false;
    meta.enhanced_crc = false;
    let msg = Message::new(
        meta,
        TimeResolution::QuarterSecond,
        Record::new_ephemeris_frame(EphemerisFrame::new_gps(GPSEphemeris::default())),
    );

    let mut encoded = [0; 128];
    assert!(msg.encode(&mut encoded, 128).is_err());

    let mut encoded = [0; 256];
    msg.encode(&mut encoded, 256).unwrap();

    let parsed = Message::decode(&encoded).unwrap();
    assert_eq!(msg, parsed);
>>>>>>> e9a10ad3
}<|MERGE_RESOLUTION|>--- conflicted
+++ resolved
@@ -1,76 +1,5 @@
 use binex::prelude::{
-<<<<<<< HEAD
-    EphemerisFrame, Epoch, Message, MonumentGeoMetadata, MonumentGeoRecord, Record, Solutions,
-    TemporalSolution,
-};
-
-#[test]
-fn big_endian_message() {
-    for msg in [
-        Message::new(
-            true,
-            false,
-            false,
-            Record::new_monument_geo(
-                MonumentGeoRecord::new(
-                    Epoch::from_gpst_seconds(61.75),
-                    MonumentGeoMetadata::RNX2BIN,
-                )
-                .with_climatic_info("climatic")
-                .with_comment("comment #1")
-                .with_comment("#comment 2")
-                .with_geophysical_info("geophysics")
-                .with_user_id("Custom ID#"),
-            ),
-        ),
-        Message::new(
-            true,
-            false,
-            false,
-            Record::new_solutions(
-                Solutions::new(Epoch::from_gpst_seconds(60.100)).with_pvt_ecef_wgs84(
-                    1.0,
-                    2.0,
-                    3.0,
-                    4.0,
-                    5.0,
-                    6.0,
-                    TemporalSolution {
-                        offset_s: 1.0,
-                        drift_s_s: None,
-                    },
-                ),
-            ),
-        ),
-        Message::new(
-            true,
-            false,
-            false,
-            Record::new_solutions(
-                Solutions::new(Epoch::from_gpst_seconds(60.100)).with_pvt_ecef_wgs84(
-                    1.0,
-                    2.0,
-                    3.0,
-                    4.0,
-                    5.0,
-                    6.0,
-                    TemporalSolution {
-                        offset_s: 1.0,
-                        drift_s_s: Some(2.0),
-                    },
-                ),
-            ),
-        ),
-    ] {
-        let mut buf = [0; 1024];
-        msg.encode(&mut buf).unwrap();
-
-        let parsed = Message::decode(&buf).unwrap();
-        assert_eq!(parsed, msg);
-    }
-=======
     EphemerisFrame, Epoch, GPSEphemeris, GPSRaw, Message, Meta, MonumentGeoRecord, Record,
-    TimeResolution,
 };
 
 #[test]
@@ -82,7 +11,6 @@
 
     let msg = Message::new(
         meta,
-        TimeResolution::QuarterSecond,
         Record::new_monument_geo(MonumentGeoRecord::new_igs(
             Epoch::from_gpst_seconds(61.25),
             "Great receiver",
@@ -110,7 +38,6 @@
 
     let msg = Message::new(
         meta,
-        TimeResolution::QuarterSecond,
         Record::new_monument_geo(
             MonumentGeoRecord::new_igs(
                 Epoch::from_gpst_seconds(61.25),
@@ -144,7 +71,6 @@
 
     let msg = Message::new(
         meta,
-        TimeResolution::QuarterSecond,
         Record::new_ephemeris_frame(EphemerisFrame::new_gps_raw(GPSRaw::default())),
     );
 
@@ -167,7 +93,6 @@
     meta.enhanced_crc = false;
     let msg = Message::new(
         meta,
-        TimeResolution::QuarterSecond,
         Record::new_ephemeris_frame(EphemerisFrame::new_gps(GPSEphemeris::default())),
     );
 
@@ -179,5 +104,4 @@
 
     let parsed = Message::decode(&encoded).unwrap();
     assert_eq!(msg, parsed);
->>>>>>> e9a10ad3
 }