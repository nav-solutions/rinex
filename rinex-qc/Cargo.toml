[package]
name = "rinex-qc"
<<<<<<< HEAD
version = "0.1.1"
=======
version = "0.1.2"
>>>>>>> f00effdb
license = "MIT OR Apache-2.0"
authors = ["Guillaume W. Bres <guillaume.bressaix@gmail.com>"]
description = "RINEX data analysis"
homepage = "https://github.com/georust/rinex"
repository = "https://github.com/georust/rinex"
keywords = ["rinex", "timing", "gps", "glonass", "galileo"]
categories = ["science", "science::geo", "parsing"]
edition = "2021"
rust-version = "1.64"

[features]
default = [] # no features by default

[package.metadata.docs.rs]
all-features = true
rustdoc-args = ["--cfg", "docrs", "--generate-link-to-definition"]

[dependencies]
serde = { version = "1.0", optional = true, default-features = false, features = ["derive"] }
hifitime = "3.8"
strum = "0.25"
strum_macros = "0.25"
horrorshow = "0.8"
itertools = "0.11.0"
statrs = "0.16"
<<<<<<< HEAD
sp3 = { version = "1.0.2", features = ["serde"] }
rinex-qc-traits = "0.1.0"
rinex = { version = "0.13.1", features = ["obs", "nav", "qc", "processing"] }
=======
sp3 = { path = "../sp3", features = ["serde"] }
rinex-qc-traits = { path = "../qc-traits" }
rinex = { path = "../rinex", features = ["obs", "nav", "qc", "processing", "serde", "flate2"] }
>>>>>>> f00effdb

[dev-dependencies]
serde_json = "1"<|MERGE_RESOLUTION|>--- conflicted
+++ resolved
@@ -1,10 +1,6 @@
 [package]
 name = "rinex-qc"
-<<<<<<< HEAD
-version = "0.1.1"
-=======
 version = "0.1.2"
->>>>>>> f00effdb
 license = "MIT OR Apache-2.0"
 authors = ["Guillaume W. Bres <guillaume.bressaix@gmail.com>"]
 description = "RINEX data analysis"
@@ -30,15 +26,9 @@
 horrorshow = "0.8"
 itertools = "0.11.0"
 statrs = "0.16"
-<<<<<<< HEAD
-sp3 = { version = "1.0.2", features = ["serde"] }
-rinex-qc-traits = "0.1.0"
-rinex = { version = "0.13.1", features = ["obs", "nav", "qc", "processing"] }
-=======
 sp3 = { path = "../sp3", features = ["serde"] }
 rinex-qc-traits = { path = "../qc-traits" }
 rinex = { path = "../rinex", features = ["obs", "nav", "qc", "processing", "serde", "flate2"] }
->>>>>>> f00effdb
 
 [dev-dependencies]
 serde_json = "1"