--- conflicted
+++ resolved
@@ -26,11 +26,7 @@
 horrorshow = "0.8"
 itertools = "0.11.0"
 statrs = "0.16"
-<<<<<<< HEAD
-sp3 = { path = "../../sp3", features = ["serde"] }
-=======
 sp3 = { path = "../sp3", features = ["serde"] }
->>>>>>> cfa9c607
 rinex-qc-traits = { path = "../qc-traits" }
 rinex = { path = "../rinex", features = ["obs", "nav", "qc", "processing", "serde", "flate2"] }
 
